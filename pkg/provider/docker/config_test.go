--- conflicted
+++ resolved
@@ -74,14 +74,10 @@
 										URL: "http://127.0.0.1:80",
 									},
 								},
-<<<<<<< HEAD
-								PassHostHeader: Bool(true),
+								PassHostHeader: pointer(true),
 								ResponseForwarding: &dynamic.ResponseForwarding{
 									FlushInterval: ptypes.Duration(100 * time.Millisecond),
 								},
-=======
-								PassHostHeader: pointer(true),
->>>>>>> e5c80637
 							},
 						},
 					},
@@ -141,14 +137,10 @@
 										URL: "http://127.0.0.1:80",
 									},
 								},
-<<<<<<< HEAD
-								PassHostHeader: Bool(true),
+								PassHostHeader: pointer(true),
 								ResponseForwarding: &dynamic.ResponseForwarding{
 									FlushInterval: ptypes.Duration(100 * time.Millisecond),
 								},
-=======
-								PassHostHeader: pointer(true),
->>>>>>> e5c80637
 							},
 						},
 					},
@@ -210,14 +202,10 @@
 										URL: "http://127.0.0.1:80",
 									},
 								},
-<<<<<<< HEAD
-								PassHostHeader: Bool(true),
+								PassHostHeader: pointer(true),
 								ResponseForwarding: &dynamic.ResponseForwarding{
 									FlushInterval: ptypes.Duration(100 * time.Millisecond),
 								},
-=======
-								PassHostHeader: pointer(true),
->>>>>>> e5c80637
 							},
 						},
 					},
@@ -271,14 +259,10 @@
 										URL: "http://127.0.0.1:80",
 									},
 								},
-<<<<<<< HEAD
-								PassHostHeader: Bool(true),
+								PassHostHeader: pointer(true),
 								ResponseForwarding: &dynamic.ResponseForwarding{
 									FlushInterval: ptypes.Duration(100 * time.Millisecond),
 								},
-=======
-								PassHostHeader: pointer(true),
->>>>>>> e5c80637
 							},
 						},
 					},
@@ -332,14 +316,10 @@
 										URL: "http://127.0.0.1:80",
 									},
 								},
-<<<<<<< HEAD
-								PassHostHeader: Bool(true),
+								PassHostHeader: pointer(true),
 								ResponseForwarding: &dynamic.ResponseForwarding{
 									FlushInterval: ptypes.Duration(100 * time.Millisecond),
 								},
-=======
-								PassHostHeader: pointer(true),
->>>>>>> e5c80637
 							},
 						},
 					},
@@ -399,14 +379,10 @@
 										URL: "http://127.0.0.1:80",
 									},
 								},
-<<<<<<< HEAD
-								PassHostHeader: Bool(true),
+								PassHostHeader: pointer(true),
 								ResponseForwarding: &dynamic.ResponseForwarding{
 									FlushInterval: ptypes.Duration(100 * time.Millisecond),
 								},
-=======
-								PassHostHeader: pointer(true),
->>>>>>> e5c80637
 							},
 						},
 					},
@@ -637,14 +613,10 @@
 										URL: "http://127.0.0.1:80",
 									},
 								},
-<<<<<<< HEAD
-								PassHostHeader: Bool(true),
+								PassHostHeader: pointer(true),
 								ResponseForwarding: &dynamic.ResponseForwarding{
 									FlushInterval: ptypes.Duration(100 * time.Millisecond),
 								},
-=======
-								PassHostHeader: pointer(true),
->>>>>>> e5c80637
 							},
 						},
 					},
@@ -724,14 +696,10 @@
 										URL: "http://127.0.0.1:80",
 									},
 								},
-<<<<<<< HEAD
-								PassHostHeader: Bool(true),
+								PassHostHeader: pointer(true),
 								ResponseForwarding: &dynamic.ResponseForwarding{
 									FlushInterval: ptypes.Duration(100 * time.Millisecond),
 								},
-=======
-								PassHostHeader: pointer(true),
->>>>>>> e5c80637
 							},
 						},
 						"Test2": {
@@ -741,14 +709,10 @@
 										URL: "http://127.0.0.2:80",
 									},
 								},
-<<<<<<< HEAD
-								PassHostHeader: Bool(true),
+								PassHostHeader: pointer(true),
 								ResponseForwarding: &dynamic.ResponseForwarding{
 									FlushInterval: ptypes.Duration(100 * time.Millisecond),
 								},
-=======
-								PassHostHeader: pointer(true),
->>>>>>> e5c80637
 							},
 						},
 					},
@@ -828,14 +792,10 @@
 										URL: "http://127.0.0.2:80",
 									},
 								},
-<<<<<<< HEAD
-								PassHostHeader: Bool(true),
+								PassHostHeader: pointer(true),
 								ResponseForwarding: &dynamic.ResponseForwarding{
 									FlushInterval: ptypes.Duration(100 * time.Millisecond),
 								},
-=======
-								PassHostHeader: pointer(true),
->>>>>>> e5c80637
 							},
 						},
 					},
@@ -896,14 +856,10 @@
 										URL: "http://127.0.0.1:80",
 									},
 								},
-<<<<<<< HEAD
-								PassHostHeader: Bool(true),
+								PassHostHeader: pointer(true),
 								ResponseForwarding: &dynamic.ResponseForwarding{
 									FlushInterval: ptypes.Duration(100 * time.Millisecond),
 								},
-=======
-								PassHostHeader: pointer(true),
->>>>>>> e5c80637
 							},
 						},
 					},
@@ -965,14 +921,10 @@
 										URL: "http://127.0.0.1:80",
 									},
 								},
-<<<<<<< HEAD
-								PassHostHeader: Bool(true),
+								PassHostHeader: pointer(true),
 								ResponseForwarding: &dynamic.ResponseForwarding{
 									FlushInterval: ptypes.Duration(100 * time.Millisecond),
 								},
-=======
-								PassHostHeader: pointer(true),
->>>>>>> e5c80637
 							},
 						},
 					},
@@ -1026,14 +978,10 @@
 										URL: "http://127.0.0.1:80",
 									},
 								},
-<<<<<<< HEAD
-								PassHostHeader: Bool(true),
+								PassHostHeader: pointer(true),
 								ResponseForwarding: &dynamic.ResponseForwarding{
 									FlushInterval: ptypes.Duration(100 * time.Millisecond),
 								},
-=======
-								PassHostHeader: pointer(true),
->>>>>>> e5c80637
 							},
 						},
 					},
@@ -1100,14 +1048,10 @@
 										URL: "http://127.0.0.1:80",
 									},
 								},
-<<<<<<< HEAD
-								PassHostHeader: Bool(true),
+								PassHostHeader: pointer(true),
 								ResponseForwarding: &dynamic.ResponseForwarding{
 									FlushInterval: ptypes.Duration(100 * time.Millisecond),
 								},
-=======
-								PassHostHeader: pointer(true),
->>>>>>> e5c80637
 							},
 						},
 					},
@@ -1164,14 +1108,10 @@
 										URL: "http://127.0.0.1:80",
 									},
 								},
-<<<<<<< HEAD
-								PassHostHeader: Bool(true),
+								PassHostHeader: pointer(true),
 								ResponseForwarding: &dynamic.ResponseForwarding{
 									FlushInterval: ptypes.Duration(100 * time.Millisecond),
 								},
-=======
-								PassHostHeader: pointer(true),
->>>>>>> e5c80637
 							},
 						},
 						"Service2": {
@@ -1181,14 +1121,10 @@
 										URL: "http://127.0.0.1:80",
 									},
 								},
-<<<<<<< HEAD
-								PassHostHeader: Bool(true),
+								PassHostHeader: pointer(true),
 								ResponseForwarding: &dynamic.ResponseForwarding{
 									FlushInterval: ptypes.Duration(100 * time.Millisecond),
 								},
-=======
-								PassHostHeader: pointer(true),
->>>>>>> e5c80637
 							},
 						},
 					},
@@ -1249,14 +1185,10 @@
 										URL: "http://127.0.0.1:80",
 									},
 								},
-<<<<<<< HEAD
-								PassHostHeader: Bool(true),
+								PassHostHeader: pointer(true),
 								ResponseForwarding: &dynamic.ResponseForwarding{
 									FlushInterval: ptypes.Duration(100 * time.Millisecond),
 								},
-=======
-								PassHostHeader: pointer(true),
->>>>>>> e5c80637
 							},
 						},
 					},
@@ -1499,14 +1431,10 @@
 										URL: "http://127.0.0.2:80",
 									},
 								},
-<<<<<<< HEAD
-								PassHostHeader: Bool(true),
+								PassHostHeader: pointer(true),
 								ResponseForwarding: &dynamic.ResponseForwarding{
 									FlushInterval: ptypes.Duration(100 * time.Millisecond),
 								},
-=======
-								PassHostHeader: pointer(true),
->>>>>>> e5c80637
 							},
 						},
 					},
@@ -1566,14 +1494,10 @@
 										URL: "http://127.0.0.1:80",
 									},
 								},
-<<<<<<< HEAD
-								PassHostHeader: Bool(true),
+								PassHostHeader: pointer(true),
 								ResponseForwarding: &dynamic.ResponseForwarding{
 									FlushInterval: ptypes.Duration(100 * time.Millisecond),
 								},
-=======
-								PassHostHeader: pointer(true),
->>>>>>> e5c80637
 							},
 						},
 					},
@@ -1670,14 +1594,10 @@
 										URL: "http://127.0.0.2:80",
 									},
 								},
-<<<<<<< HEAD
-								PassHostHeader: Bool(true),
+								PassHostHeader: pointer(true),
 								ResponseForwarding: &dynamic.ResponseForwarding{
 									FlushInterval: ptypes.Duration(100 * time.Millisecond),
 								},
-=======
-								PassHostHeader: pointer(true),
->>>>>>> e5c80637
 							},
 						},
 					},
@@ -1761,14 +1681,10 @@
 										URL: "http://127.0.0.2:80",
 									},
 								},
-<<<<<<< HEAD
-								PassHostHeader: Bool(true),
+								PassHostHeader: pointer(true),
 								ResponseForwarding: &dynamic.ResponseForwarding{
 									FlushInterval: ptypes.Duration(100 * time.Millisecond),
 								},
-=======
-								PassHostHeader: pointer(true),
->>>>>>> e5c80637
 							},
 						},
 					},
@@ -1874,14 +1790,10 @@
 										URL: "http://127.0.0.3:80",
 									},
 								},
-<<<<<<< HEAD
-								PassHostHeader: Bool(true),
+								PassHostHeader: pointer(true),
 								ResponseForwarding: &dynamic.ResponseForwarding{
 									FlushInterval: ptypes.Duration(100 * time.Millisecond),
 								},
-=======
-								PassHostHeader: pointer(true),
->>>>>>> e5c80637
 							},
 						},
 					},
@@ -1959,14 +1871,10 @@
 										URL: "http://127.0.0.2:80",
 									},
 								},
-<<<<<<< HEAD
-								PassHostHeader: Bool(true),
+								PassHostHeader: pointer(true),
 								ResponseForwarding: &dynamic.ResponseForwarding{
 									FlushInterval: ptypes.Duration(100 * time.Millisecond),
 								},
-=======
-								PassHostHeader: pointer(true),
->>>>>>> e5c80637
 							},
 						},
 					},
@@ -2066,14 +1974,10 @@
 										URL: "http://127.0.0.3:80",
 									},
 								},
-<<<<<<< HEAD
-								PassHostHeader: Bool(true),
+								PassHostHeader: pointer(true),
 								ResponseForwarding: &dynamic.ResponseForwarding{
 									FlushInterval: ptypes.Duration(100 * time.Millisecond),
 								},
-=======
-								PassHostHeader: pointer(true),
->>>>>>> e5c80637
 							},
 						},
 					},
@@ -2156,14 +2060,10 @@
 										URL: "http://127.0.0.2:80",
 									},
 								},
-<<<<<<< HEAD
-								PassHostHeader: Bool(true),
+								PassHostHeader: pointer(true),
 								ResponseForwarding: &dynamic.ResponseForwarding{
 									FlushInterval: ptypes.Duration(100 * time.Millisecond),
 								},
-=======
-								PassHostHeader: pointer(true),
->>>>>>> e5c80637
 							},
 						},
 					},
@@ -2236,14 +2136,10 @@
 										URL: "http://127.0.0.1:80",
 									},
 								},
-<<<<<<< HEAD
-								PassHostHeader: Bool(true),
+								PassHostHeader: pointer(true),
 								ResponseForwarding: &dynamic.ResponseForwarding{
 									FlushInterval: ptypes.Duration(100 * time.Millisecond),
 								},
-=======
-								PassHostHeader: pointer(true),
->>>>>>> e5c80637
 							},
 						},
 						"Test2": {
@@ -2253,14 +2149,10 @@
 										URL: "http://127.0.0.2:80",
 									},
 								},
-<<<<<<< HEAD
-								PassHostHeader: Bool(true),
+								PassHostHeader: pointer(true),
 								ResponseForwarding: &dynamic.ResponseForwarding{
 									FlushInterval: ptypes.Duration(100 * time.Millisecond),
 								},
-=======
-								PassHostHeader: pointer(true),
->>>>>>> e5c80637
 							},
 						},
 					},
@@ -2321,14 +2213,10 @@
 										URL: "http://127.0.0.1:80",
 									},
 								},
-<<<<<<< HEAD
-								PassHostHeader: Bool(true),
+								PassHostHeader: pointer(true),
 								ResponseForwarding: &dynamic.ResponseForwarding{
 									FlushInterval: ptypes.Duration(100 * time.Millisecond),
 								},
-=======
-								PassHostHeader: pointer(true),
->>>>>>> e5c80637
 							},
 						},
 					},
@@ -2390,14 +2278,10 @@
 										URL: "h2c://127.0.0.1:8080",
 									},
 								},
-<<<<<<< HEAD
-								PassHostHeader: Bool(true),
+								PassHostHeader: pointer(true),
 								ResponseForwarding: &dynamic.ResponseForwarding{
 									FlushInterval: ptypes.Duration(100 * time.Millisecond),
 								},
-=======
-								PassHostHeader: pointer(true),
->>>>>>> e5c80637
 							},
 						},
 					},
@@ -2453,14 +2337,10 @@
 										URL: "http://127.0.0.1:80",
 									},
 								},
-<<<<<<< HEAD
-								PassHostHeader: Bool(true),
+								PassHostHeader: pointer(true),
 								ResponseForwarding: &dynamic.ResponseForwarding{
 									FlushInterval: ptypes.Duration(100 * time.Millisecond),
 								},
-=======
-								PassHostHeader: pointer(true),
->>>>>>> e5c80637
 							},
 						},
 						"Service2": {
@@ -2470,14 +2350,10 @@
 										URL: "http://127.0.0.1:8080",
 									},
 								},
-<<<<<<< HEAD
-								PassHostHeader: Bool(true),
+								PassHostHeader: pointer(true),
 								ResponseForwarding: &dynamic.ResponseForwarding{
 									FlushInterval: ptypes.Duration(100 * time.Millisecond),
 								},
-=======
-								PassHostHeader: pointer(true),
->>>>>>> e5c80637
 							},
 						},
 					},
@@ -2678,14 +2554,10 @@
 					Services: map[string]*dynamic.Service{
 						"Test": {
 							LoadBalancer: &dynamic.ServersLoadBalancer{
-<<<<<<< HEAD
-								PassHostHeader: Bool(true),
+								PassHostHeader: pointer(true),
 								ResponseForwarding: &dynamic.ResponseForwarding{
 									FlushInterval: ptypes.Duration(100 * time.Millisecond),
 								},
-=======
-								PassHostHeader: pointer(true),
->>>>>>> e5c80637
 							},
 						},
 					},
@@ -2754,13 +2626,7 @@
 					Middlewares: map[string]*dynamic.TCPMiddleware{},
 					Services: map[string]*dynamic.TCPService{
 						"Test": {
-<<<<<<< HEAD
 							LoadBalancer: &dynamic.TCPServersLoadBalancer{},
-=======
-							LoadBalancer: &dynamic.TCPServersLoadBalancer{
-								TerminationDelay: pointer(100),
-							},
->>>>>>> e5c80637
 						},
 					},
 					ServersTransports: map[string]*dynamic.TCPServersTransport{},
@@ -2953,14 +2819,10 @@
 										URL: "http://127.0.0.1:80",
 									},
 								},
-<<<<<<< HEAD
-								PassHostHeader: Bool(true),
+								PassHostHeader: pointer(true),
 								ResponseForwarding: &dynamic.ResponseForwarding{
 									FlushInterval: ptypes.Duration(100 * time.Millisecond),
 								},
-=======
-								PassHostHeader: pointer(true),
->>>>>>> e5c80637
 							},
 						},
 					},
@@ -3032,14 +2894,10 @@
 										URL: "http://127.0.0.1:80",
 									},
 								},
-<<<<<<< HEAD
-								PassHostHeader: Bool(true),
+								PassHostHeader: pointer(true),
 								ResponseForwarding: &dynamic.ResponseForwarding{
 									FlushInterval: ptypes.Duration(100 * time.Millisecond),
 								},
-=======
-								PassHostHeader: pointer(true),
->>>>>>> e5c80637
 							},
 						},
 					},
@@ -3098,10 +2956,6 @@
 										Address: "127.0.0.1:80",
 									},
 								},
-<<<<<<< HEAD
-=======
-								TerminationDelay: pointer(100),
->>>>>>> e5c80637
 							},
 						},
 					},
@@ -3163,10 +3017,6 @@
 										Address: "127.0.0.1:80",
 									},
 								},
-<<<<<<< HEAD
-=======
-								TerminationDelay: pointer(100),
->>>>>>> e5c80637
 							},
 						},
 					},
@@ -3280,10 +3130,6 @@
 										Address: "127.0.0.1:80",
 									},
 								},
-<<<<<<< HEAD
-=======
-								TerminationDelay: pointer(100),
->>>>>>> e5c80637
 							},
 						},
 					},
@@ -3348,10 +3194,6 @@
 										Address: "127.0.0.1:8080",
 									},
 								},
-<<<<<<< HEAD
-=======
-								TerminationDelay: pointer(100),
->>>>>>> e5c80637
 							},
 						},
 					},
@@ -3526,14 +3368,10 @@
 										URL: "http://127.0.0.2:80",
 									},
 								},
-<<<<<<< HEAD
-								PassHostHeader: Bool(true),
+								PassHostHeader: pointer(true),
 								ResponseForwarding: &dynamic.ResponseForwarding{
 									FlushInterval: ptypes.Duration(100 * time.Millisecond),
 								},
-=======
-								PassHostHeader: pointer(true),
->>>>>>> e5c80637
 							},
 						},
 					},
@@ -3633,10 +3471,6 @@
 										Address: "127.0.0.1:8080",
 									},
 								},
-<<<<<<< HEAD
-=======
-								TerminationDelay: pointer(200),
->>>>>>> e5c80637
 							},
 						},
 					},
@@ -3715,14 +3549,10 @@
 										URL: "http://192.168.0.1:8081",
 									},
 								},
-<<<<<<< HEAD
-								PassHostHeader: Bool(true),
+								PassHostHeader: pointer(true),
 								ResponseForwarding: &dynamic.ResponseForwarding{
 									FlushInterval: ptypes.Duration(100 * time.Millisecond),
 								},
-=======
-								PassHostHeader: pointer(true),
->>>>>>> e5c80637
 							},
 						},
 					},
@@ -3782,14 +3612,10 @@
 										URL: "http://127.0.0.1:79",
 									},
 								},
-<<<<<<< HEAD
-								PassHostHeader: Bool(true),
+								PassHostHeader: pointer(true),
 								ResponseForwarding: &dynamic.ResponseForwarding{
 									FlushInterval: ptypes.Duration(100 * time.Millisecond),
 								},
-=======
-								PassHostHeader: pointer(true),
->>>>>>> e5c80637
 							},
 						},
 					},
