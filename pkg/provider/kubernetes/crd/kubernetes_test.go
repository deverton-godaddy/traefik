--- conflicted
+++ resolved
@@ -3892,7 +3892,7 @@
 				return
 			}
 
-			p := Provider{IngressClass: test.ingressClass, AllowCrossNamespace: true}
+			p := Provider{IngressClass: test.ingressClass, AllowCrossNamespace: true, AllowExternalNameServices: true}
 
 			clientMock := newClientMock(test.paths...)
 			conf := p.loadConfigurationFromCRD(context.Background(), clientMock)
@@ -4916,8 +4916,9 @@
 					Services: map[string]*dynamic.UDPService{},
 				},
 				TCP: &dynamic.TCPConfiguration{
-					Routers:  map[string]*dynamic.TCPRouter{},
-					Services: map[string]*dynamic.TCPService{},
+					Routers:     map[string]*dynamic.TCPRouter{},
+					Middlewares: map[string]*dynamic.TCPMiddleware{},
+					Services:    map[string]*dynamic.TCPService{},
 				},
 				HTTP: &dynamic.HTTPConfiguration{
 					ServersTransports: map[string]*dynamic.ServersTransport{},
@@ -4938,8 +4939,9 @@
 					Services: map[string]*dynamic.UDPService{},
 				},
 				TCP: &dynamic.TCPConfiguration{
-					Routers:  map[string]*dynamic.TCPRouter{},
-					Services: map[string]*dynamic.TCPService{},
+					Routers:     map[string]*dynamic.TCPRouter{},
+					Middlewares: map[string]*dynamic.TCPMiddleware{},
+					Services:    map[string]*dynamic.TCPService{},
 				},
 				HTTP: &dynamic.HTTPConfiguration{
 					ServersTransports: map[string]*dynamic.ServersTransport{},
@@ -4977,8 +4979,9 @@
 					Services: map[string]*dynamic.UDPService{},
 				},
 				TCP: &dynamic.TCPConfiguration{
-					Routers:  map[string]*dynamic.TCPRouter{},
-					Services: map[string]*dynamic.TCPService{},
+					Routers:     map[string]*dynamic.TCPRouter{},
+					Middlewares: map[string]*dynamic.TCPMiddleware{},
+					Services:    map[string]*dynamic.TCPService{},
 				},
 				HTTP: &dynamic.HTTPConfiguration{
 					ServersTransports: map[string]*dynamic.ServersTransport{},
@@ -5012,6 +5015,7 @@
 							Rule:        "HostSNI(`foo.com`)",
 						},
 					},
+					Middlewares: map[string]*dynamic.TCPMiddleware{},
 					Services: map[string]*dynamic.TCPService{
 						"default-test.route-fdd3e9338e47a45efefc": {
 							LoadBalancer: &dynamic.TCPServersLoadBalancer{
@@ -5045,7 +5049,8 @@
 							Rule:        "HostSNI(`foo.com`)",
 						},
 					},
-					Services: map[string]*dynamic.TCPService{},
+					Middlewares: map[string]*dynamic.TCPMiddleware{},
+					Services:    map[string]*dynamic.TCPService{},
 				},
 				HTTP: &dynamic.HTTPConfiguration{
 					ServersTransports: map[string]*dynamic.ServersTransport{},
@@ -5088,8 +5093,9 @@
 					Services:          map[string]*dynamic.Service{},
 				},
 				TCP: &dynamic.TCPConfiguration{
-					Routers:  map[string]*dynamic.TCPRouter{},
-					Services: map[string]*dynamic.TCPService{},
+					Routers:     map[string]*dynamic.TCPRouter{},
+					Middlewares: map[string]*dynamic.TCPMiddleware{},
+					Services:    map[string]*dynamic.TCPService{},
 				},
 				TLS: &dynamic.TLSConfiguration{},
 			},
@@ -5109,8 +5115,9 @@
 					Services: map[string]*dynamic.UDPService{},
 				},
 				TCP: &dynamic.TCPConfiguration{
-					Routers:  map[string]*dynamic.TCPRouter{},
-					Services: map[string]*dynamic.TCPService{},
+					Routers:     map[string]*dynamic.TCPRouter{},
+					Middlewares: map[string]*dynamic.TCPMiddleware{},
+					Services:    map[string]*dynamic.TCPService{},
 				},
 				HTTP: &dynamic.HTTPConfiguration{
 					ServersTransports: map[string]*dynamic.ServersTransport{},
@@ -5178,10 +5185,6 @@
 
 			p := Provider{AllowExternalNameServices: test.allowExternalNameService}
 
-<<<<<<< HEAD
-			p.AllowCrossNamespace = Bool(test.allowCrossNamespace)
-=======
->>>>>>> 7e0f0d9d
 			conf := p.loadConfigurationFromCRD(context.Background(), client)
 			assert.Equal(t, test.expected, conf)
 		})
