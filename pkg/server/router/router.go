package router

import (
	"context"
	"errors"
	"fmt"
	"net/http"

	"github.com/containous/alice"
	"github.com/rs/zerolog/log"
	"github.com/traefik/traefik/v3/pkg/config/runtime"
	"github.com/traefik/traefik/v3/pkg/logs"
	"github.com/traefik/traefik/v3/pkg/metrics"
	"github.com/traefik/traefik/v3/pkg/middlewares/accesslog"
	metricsMiddle "github.com/traefik/traefik/v3/pkg/middlewares/metrics"
	"github.com/traefik/traefik/v3/pkg/middlewares/recovery"
	"github.com/traefik/traefik/v3/pkg/middlewares/tracing"
	httpmuxer "github.com/traefik/traefik/v3/pkg/muxer/http"
	"github.com/traefik/traefik/v3/pkg/server/middleware"
	"github.com/traefik/traefik/v3/pkg/server/provider"
	"github.com/traefik/traefik/v3/pkg/tls"
)

type middlewareBuilder interface {
	BuildChain(ctx context.Context, names []string) *alice.Chain
}

type serviceManager interface {
	BuildHTTP(rootCtx context.Context, serviceName string) (http.Handler, error)
	LaunchHealthCheck(ctx context.Context)
}

// Manager A route/router manager.
type Manager struct {
	routerHandlers     map[string]http.Handler
	serviceManager     serviceManager
	metricsRegistry    metrics.Registry
	middlewaresBuilder middlewareBuilder
	chainBuilder       *middleware.ChainBuilder
	conf               *runtime.Configuration
	tlsManager         *tls.Manager
}

// NewManager creates a new Manager.
func NewManager(conf *runtime.Configuration, serviceManager serviceManager, middlewaresBuilder middlewareBuilder, chainBuilder *middleware.ChainBuilder, metricsRegistry metrics.Registry, tlsManager *tls.Manager) *Manager {
	return &Manager{
		routerHandlers:     make(map[string]http.Handler),
		serviceManager:     serviceManager,
		metricsRegistry:    metricsRegistry,
		middlewaresBuilder: middlewaresBuilder,
		chainBuilder:       chainBuilder,
		conf:               conf,
		tlsManager:         tlsManager,
	}
}

func (m *Manager) getHTTPRouters(ctx context.Context, entryPoints []string, tls bool) map[string]map[string]*runtime.RouterInfo {
	if m.conf != nil {
		return m.conf.GetRoutersByEntryPoints(ctx, entryPoints, tls)
	}

	return make(map[string]map[string]*runtime.RouterInfo)
}

// BuildHandlers Builds handler for all entry points.
func (m *Manager) BuildHandlers(rootCtx context.Context, entryPoints []string, tls bool) map[string]http.Handler {
	entryPointHandlers := make(map[string]http.Handler)

	for entryPointName, routers := range m.getHTTPRouters(rootCtx, entryPoints, tls) {
		entryPointName := entryPointName

		logger := log.Ctx(rootCtx).With().Str(logs.EntryPointName, entryPointName).Logger()
		ctx := logger.WithContext(rootCtx)

		handler, err := m.buildEntryPointHandler(ctx, routers)
		if err != nil {
			logger.Error().Err(err).Send()
			continue
		}

		handlerWithAccessLog, err := alice.New(func(next http.Handler) (http.Handler, error) {
<<<<<<< HEAD
			return accesslog.NewFieldHandler(next, logs.EntryPointName, entryPointName, accesslog.AddOriginFields), nil
=======
			return accesslog.NewFieldHandler(next, log.EntryPointName, entryPointName, accesslog.InitServiceFields), nil
>>>>>>> 6a34f238
		}).Then(handler)
		if err != nil {
			logger.Error().Err(err).Send()
			entryPointHandlers[entryPointName] = handler
		} else {
			entryPointHandlers[entryPointName] = handlerWithAccessLog
		}
	}

	for _, entryPointName := range entryPoints {
		logger := log.Ctx(rootCtx).With().Str(logs.EntryPointName, entryPointName).Logger()
		ctx := logger.WithContext(rootCtx)

		handler, ok := entryPointHandlers[entryPointName]
		if !ok || handler == nil {
			handler = BuildDefaultHTTPRouter()
		}

		handlerWithMiddlewares, err := m.chainBuilder.Build(ctx, entryPointName).Then(handler)
		if err != nil {
			logger.Error().Err(err).Send()
			continue
		}
		entryPointHandlers[entryPointName] = handlerWithMiddlewares
	}

	return entryPointHandlers
}

func (m *Manager) buildEntryPointHandler(ctx context.Context, configs map[string]*runtime.RouterInfo) (http.Handler, error) {
	muxer, err := httpmuxer.NewMuxer()
	if err != nil {
		return nil, err
	}

	for routerName, routerConfig := range configs {
		logger := log.Ctx(ctx).With().Str(logs.RouterName, routerName).Logger()
		ctxRouter := logger.WithContext(provider.AddInContext(ctx, routerName))

		if routerConfig.Priority == 0 {
			routerConfig.Priority = httpmuxer.GetRulePriority(routerConfig.Rule)
		}

		handler, err := m.buildRouterHandler(ctxRouter, routerName, routerConfig)
		if err != nil {
			routerConfig.AddError(err, true)
			logger.Error().Err(err).Send()
			continue
		}

		if err = muxer.AddRoute(routerConfig.Rule, routerConfig.Priority, handler); err != nil {
			routerConfig.AddError(err, true)
			logger.Error().Err(err).Send()
			continue
		}
	}

	chain := alice.New()
	chain = chain.Append(func(next http.Handler) (http.Handler, error) {
		return recovery.New(ctx, next)
	})

	return chain.Then(muxer)
}

func (m *Manager) buildRouterHandler(ctx context.Context, routerName string, routerConfig *runtime.RouterInfo) (http.Handler, error) {
	if handler, ok := m.routerHandlers[routerName]; ok {
		return handler, nil
	}

	if routerConfig.TLS != nil {
		// Don't build the router if the TLSOptions configuration is invalid.
		tlsOptionsName := tls.DefaultTLSConfigName
		if len(routerConfig.TLS.Options) > 0 && routerConfig.TLS.Options != tls.DefaultTLSConfigName {
			tlsOptionsName = provider.GetQualifiedName(ctx, routerConfig.TLS.Options)
		}
		if _, err := m.tlsManager.Get(tls.DefaultTLSStoreName, tlsOptionsName); err != nil {
			return nil, fmt.Errorf("building router handler: %w", err)
		}
	}

	handler, err := m.buildHTTPHandler(ctx, routerConfig, routerName)
	if err != nil {
		return nil, err
	}

	handlerWithAccessLog, err := alice.New(func(next http.Handler) (http.Handler, error) {
		return accesslog.NewFieldHandler(next, accesslog.RouterName, routerName, nil), nil
	}).Then(handler)
	if err != nil {
		log.Ctx(ctx).Error().Err(err).Send()
		m.routerHandlers[routerName] = handler
	} else {
		m.routerHandlers[routerName] = handlerWithAccessLog
	}

	return m.routerHandlers[routerName], nil
}

func (m *Manager) buildHTTPHandler(ctx context.Context, router *runtime.RouterInfo, routerName string) (http.Handler, error) {
	var qualifiedNames []string
	for _, name := range router.Middlewares {
		qualifiedNames = append(qualifiedNames, provider.GetQualifiedName(ctx, name))
	}
	router.Middlewares = qualifiedNames

	if router.Service == "" {
		return nil, errors.New("the service is missing on the router")
	}

	sHandler, err := m.serviceManager.BuildHTTP(ctx, router.Service)
	if err != nil {
		return nil, err
	}

	mHandler := m.middlewaresBuilder.BuildChain(ctx, router.Middlewares)

	tHandler := func(next http.Handler) (http.Handler, error) {
		return tracing.NewForwarder(ctx, routerName, router.Service, next), nil
	}

	chain := alice.New()

	if m.metricsRegistry != nil && m.metricsRegistry.IsRouterEnabled() {
		chain = chain.Append(metricsMiddle.WrapRouterHandler(ctx, m.metricsRegistry, routerName, provider.GetQualifiedName(ctx, router.Service)))
	}

	return chain.Extend(*mHandler).Append(tHandler).Then(sHandler)
}

// BuildDefaultHTTPRouter creates a default HTTP router.
func BuildDefaultHTTPRouter() http.Handler {
	return http.NotFoundHandler()
}<|MERGE_RESOLUTION|>--- conflicted
+++ resolved
@@ -79,11 +79,7 @@
 		}
 
 		handlerWithAccessLog, err := alice.New(func(next http.Handler) (http.Handler, error) {
-<<<<<<< HEAD
-			return accesslog.NewFieldHandler(next, logs.EntryPointName, entryPointName, accesslog.AddOriginFields), nil
-=======
-			return accesslog.NewFieldHandler(next, log.EntryPointName, entryPointName, accesslog.InitServiceFields), nil
->>>>>>> 6a34f238
+			return accesslog.NewFieldHandler(next, logs.EntryPointName, entryPointName, accesslog.InitServiceFields), nil
 		}).Then(handler)
 		if err != nil {
 			logger.Error().Err(err).Send()
