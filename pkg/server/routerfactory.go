package server

import (
	"context"

	"github.com/rs/zerolog/log"
	"github.com/traefik/traefik/v3/pkg/config/runtime"
	"github.com/traefik/traefik/v3/pkg/config/static"
	"github.com/traefik/traefik/v3/pkg/server/middleware"
	tcpmiddleware "github.com/traefik/traefik/v3/pkg/server/middleware/tcp"
	"github.com/traefik/traefik/v3/pkg/server/router"
	tcprouter "github.com/traefik/traefik/v3/pkg/server/router/tcp"
	udprouter "github.com/traefik/traefik/v3/pkg/server/router/udp"
	"github.com/traefik/traefik/v3/pkg/server/service"
	tcpsvc "github.com/traefik/traefik/v3/pkg/server/service/tcp"
	udpsvc "github.com/traefik/traefik/v3/pkg/server/service/udp"
	"github.com/traefik/traefik/v3/pkg/tcp"
	"github.com/traefik/traefik/v3/pkg/tls"
	"github.com/traefik/traefik/v3/pkg/udp"
)

// RouterFactory the factory of TCP/UDP routers.
type RouterFactory struct {
	entryPointsTCP  []string
	entryPointsUDP  []string
	allowACMEByPass map[string]bool

	managerFactory *service.ManagerFactory

<<<<<<< HEAD
	managerFactory *service.ManagerFactory

	pluginBuilder middleware.PluginsBuilder

	observabilityMgr *middleware.ObservabilityMgr
	tlsManager       *tls.Manager

	dialerManager *tcp.DialerManager

	cancelPrevState func()
=======
	metricsRegistry metrics.Registry

	pluginBuilder middleware.PluginsBuilder
	chainBuilder  *middleware.ChainBuilder
	tlsManager    *tls.Manager
>>>>>>> 06d7fab8
}

// NewRouterFactory creates a new RouterFactory.
func NewRouterFactory(staticConfiguration static.Configuration, managerFactory *service.ManagerFactory, tlsManager *tls.Manager,
	observabilityMgr *middleware.ObservabilityMgr, pluginBuilder middleware.PluginsBuilder, dialerManager *tcp.DialerManager,
) *RouterFactory {
	handlesTLSChallenge := false
	for _, resolver := range staticConfiguration.CertificatesResolvers {
		if resolver.ACME.TLSChallenge != nil {
			handlesTLSChallenge = true
			break
		}
	}

	allowACMEByPass := map[string]bool{}
	var entryPointsTCP, entryPointsUDP []string
	for name, ep := range staticConfiguration.EntryPoints {
		allowACMEByPass[name] = ep.AllowACMEByPass || !handlesTLSChallenge

		protocol, err := ep.GetProtocol()
		if err != nil {
			// Should never happen because Traefik should not start if protocol is invalid.
			log.Error().Err(err).Msg("Invalid protocol")
		}

		if protocol == "udp" {
			entryPointsUDP = append(entryPointsUDP, name)
		} else {
			entryPointsTCP = append(entryPointsTCP, name)
		}
	}

	return &RouterFactory{
<<<<<<< HEAD
		entryPointsTCP:   entryPointsTCP,
		entryPointsUDP:   entryPointsUDP,
		managerFactory:   managerFactory,
		observabilityMgr: observabilityMgr,
		tlsManager:       tlsManager,
		pluginBuilder:    pluginBuilder,
		dialerManager:    dialerManager,
=======
		entryPointsTCP:  entryPointsTCP,
		entryPointsUDP:  entryPointsUDP,
		managerFactory:  managerFactory,
		metricsRegistry: metricsRegistry,
		tlsManager:      tlsManager,
		chainBuilder:    chainBuilder,
		pluginBuilder:   pluginBuilder,
		allowACMEByPass: allowACMEByPass,
>>>>>>> 06d7fab8
	}
}

// CreateRouters creates new TCPRouters and UDPRouters.
func (f *RouterFactory) CreateRouters(rtConf *runtime.Configuration) (map[string]*tcprouter.Router, map[string]udp.Handler) {
	if f.cancelPrevState != nil {
		f.cancelPrevState()
	}

	var ctx context.Context
	ctx, f.cancelPrevState = context.WithCancel(context.Background())

	// HTTP
	serviceManager := f.managerFactory.Build(rtConf)

	middlewaresBuilder := middleware.NewBuilder(rtConf.Middlewares, serviceManager, f.pluginBuilder)

	routerManager := router.NewManager(rtConf, serviceManager, middlewaresBuilder, f.observabilityMgr, f.tlsManager)

	handlersNonTLS := routerManager.BuildHandlers(ctx, f.entryPointsTCP, false)
	handlersTLS := routerManager.BuildHandlers(ctx, f.entryPointsTCP, true)

	serviceManager.LaunchHealthCheck(ctx)

	// TCP
	svcTCPManager := tcpsvc.NewManager(rtConf, f.dialerManager)

	middlewaresTCPBuilder := tcpmiddleware.NewBuilder(rtConf.TCPMiddlewares)

	rtTCPManager := tcprouter.NewManager(rtConf, svcTCPManager, middlewaresTCPBuilder, handlersNonTLS, handlersTLS, f.tlsManager)
	routersTCP := rtTCPManager.BuildHandlers(ctx, f.entryPointsTCP)

	for ep, r := range routersTCP {
		if allowACMEByPass, ok := f.allowACMEByPass[ep]; ok && allowACMEByPass {
			r.EnableACMETLSPassthrough()
		}
	}

	// UDP
	svcUDPManager := udpsvc.NewManager(rtConf)
	rtUDPManager := udprouter.NewManager(rtConf, svcUDPManager)
	routersUDP := rtUDPManager.BuildHandlers(ctx, f.entryPointsUDP)

	rtConf.PopulateUsedBy()

	return routersTCP, routersUDP
}<|MERGE_RESOLUTION|>--- conflicted
+++ resolved
@@ -27,9 +27,6 @@
 
 	managerFactory *service.ManagerFactory
 
-<<<<<<< HEAD
-	managerFactory *service.ManagerFactory
-
 	pluginBuilder middleware.PluginsBuilder
 
 	observabilityMgr *middleware.ObservabilityMgr
@@ -38,13 +35,6 @@
 	dialerManager *tcp.DialerManager
 
 	cancelPrevState func()
-=======
-	metricsRegistry metrics.Registry
-
-	pluginBuilder middleware.PluginsBuilder
-	chainBuilder  *middleware.ChainBuilder
-	tlsManager    *tls.Manager
->>>>>>> 06d7fab8
 }
 
 // NewRouterFactory creates a new RouterFactory.
@@ -78,7 +68,6 @@
 	}
 
 	return &RouterFactory{
-<<<<<<< HEAD
 		entryPointsTCP:   entryPointsTCP,
 		entryPointsUDP:   entryPointsUDP,
 		managerFactory:   managerFactory,
@@ -86,16 +75,7 @@
 		tlsManager:       tlsManager,
 		pluginBuilder:    pluginBuilder,
 		dialerManager:    dialerManager,
-=======
-		entryPointsTCP:  entryPointsTCP,
-		entryPointsUDP:  entryPointsUDP,
-		managerFactory:  managerFactory,
-		metricsRegistry: metricsRegistry,
-		tlsManager:      tlsManager,
-		chainBuilder:    chainBuilder,
-		pluginBuilder:   pluginBuilder,
-		allowACMEByPass: allowACMEByPass,
->>>>>>> 06d7fab8
+		allowACMEByPass:  allowACMEByPass,
 	}
 }
 
