module github.com/traefik/traefik/v3

go 1.23.0

require (
	github.com/BurntSushi/toml v1.4.0
	github.com/Masterminds/sprig/v3 v3.2.3
	github.com/abbot/go-http-auth v0.0.0-00010101000000-000000000000 // No tag on the repo.
	github.com/andybalholm/brotli v1.1.0
	github.com/armon/go-socks5 v0.0.0-20160902184237-e75332964ef5
	github.com/aws/aws-sdk-go v1.44.327
	github.com/cenkalti/backoff/v4 v4.3.0
	github.com/containous/alice v0.0.0-20181107144136-d83ebdd94cbd // No tag on the repo.
	github.com/coreos/go-systemd/v22 v22.5.0
	github.com/docker/cli v27.1.1+incompatible
	github.com/docker/docker v27.1.1+incompatible
	github.com/docker/go-connections v0.5.0
	github.com/fatih/structs v1.1.0
	github.com/fsnotify/fsnotify v1.7.0
	github.com/go-acme/lego/v4 v4.20.4
	github.com/go-kit/kit v0.13.0
	github.com/go-kit/log v0.2.1
	github.com/golang/protobuf v1.5.4
	github.com/google/go-github/v28 v28.1.1
	github.com/gorilla/mux v1.8.1
	github.com/gorilla/websocket v1.5.1
	github.com/hashicorp/consul/api v1.26.1
	github.com/hashicorp/go-hclog v1.6.3
	github.com/hashicorp/go-multierror v1.1.1
	github.com/hashicorp/go-retryablehttp v0.7.7
	github.com/hashicorp/go-version v1.7.0
	github.com/hashicorp/nomad/api v0.0.0-20231213195942-64e3dca9274b // No tag on the repo.
	github.com/http-wasm/http-wasm-host-go v0.7.0
	github.com/influxdata/influxdb-client-go/v2 v2.7.0
	github.com/influxdata/influxdb1-client v0.0.0-20200827194710-b269163b24ab // No tag on the repo.
	github.com/klauspost/compress v1.17.11-0.20241004063537-dbd6c381492a // Required to have the content-type fix: https://github.com/klauspost/compress/pull/1013
	github.com/kvtools/consul v1.0.2
	github.com/kvtools/etcdv3 v1.0.2
	github.com/kvtools/redis v1.1.0
	github.com/kvtools/valkeyrie v1.0.0
	github.com/kvtools/zookeeper v1.0.2
	github.com/mailgun/ttlmap v0.0.0-20170619185759-c1c17f74874f // No tag on the repo.
	github.com/miekg/dns v1.1.62
	github.com/mitchellh/copystructure v1.2.0
	github.com/mitchellh/hashstructure v1.0.0
	github.com/mitchellh/mapstructure v1.5.0
	github.com/patrickmn/go-cache v2.1.0+incompatible
	github.com/pires/go-proxyproto v0.6.1
	github.com/pmezard/go-difflib v1.0.1-0.20181226105442-5d4384ee4fb2 // No tag on the repo.
	github.com/prometheus/client_golang v1.19.1
	github.com/prometheus/client_model v0.6.1
	github.com/quic-go/quic-go v0.48.2
	github.com/rs/zerolog v1.29.0
	github.com/sirupsen/logrus v1.9.3
	github.com/spiffe/go-spiffe/v2 v2.1.1
	github.com/stealthrocket/wasi-go v0.8.0
	github.com/stealthrocket/wazergo v0.19.1
	github.com/stretchr/testify v1.9.0
	github.com/stvp/go-udp-testing v0.0.0-20191102171040-06b61409b154 // No tag on the repo.
	github.com/tailscale/tscert v0.0.0-20230806124524-28a91b69a046 // No tag on the repo.
	github.com/testcontainers/testcontainers-go v0.32.0
	github.com/testcontainers/testcontainers-go/modules/k3s v0.32.0
	github.com/tetratelabs/wazero v1.8.0
	github.com/tidwall/gjson v1.17.0
	github.com/traefik/grpc-web v0.16.0
	github.com/traefik/paerser v0.2.1
	github.com/traefik/yaegi v0.16.1
	github.com/unrolled/render v1.0.2
	github.com/unrolled/secure v1.0.9
	github.com/valyala/fasthttp v1.55.0
	github.com/vulcand/oxy/v2 v2.0.0
	github.com/vulcand/predicate v1.2.0
	go.opentelemetry.io/collector/pdata v1.10.0
	go.opentelemetry.io/contrib/propagators/autoprop v0.53.0
	go.opentelemetry.io/otel v1.29.0
	go.opentelemetry.io/otel/exporters/otlp/otlpmetric/otlpmetricgrpc v1.28.0
	go.opentelemetry.io/otel/exporters/otlp/otlpmetric/otlpmetrichttp v1.28.0
	go.opentelemetry.io/otel/exporters/otlp/otlptrace v1.28.0
	go.opentelemetry.io/otel/exporters/otlp/otlptrace/otlptracegrpc v1.28.0
	go.opentelemetry.io/otel/exporters/otlp/otlptrace/otlptracehttp v1.28.0
	go.opentelemetry.io/otel/metric v1.29.0
	go.opentelemetry.io/otel/sdk v1.28.0
	go.opentelemetry.io/otel/sdk/metric v1.28.0
	go.opentelemetry.io/otel/trace v1.29.0
	golang.org/x/exp v0.0.0-20240909161429-701f63a606c0 // No tag on the repo.
	golang.org/x/mod v0.21.0
<<<<<<< HEAD
	golang.org/x/net v0.30.0
	golang.org/x/sys v0.28.0
=======
	golang.org/x/net v0.33.0
>>>>>>> 35ce6baa
	golang.org/x/text v0.21.0
	golang.org/x/time v0.7.0
	golang.org/x/tools v0.25.0
	google.golang.org/grpc v1.67.1
	gopkg.in/natefinch/lumberjack.v2 v2.2.1
	gopkg.in/yaml.v3 v3.0.1
	k8s.io/api v0.31.1
	k8s.io/apiextensions-apiserver v0.31.1
	k8s.io/apimachinery v0.31.1
	k8s.io/client-go v0.31.1
	k8s.io/utils v0.0.0-20240711033017-18e509b52bc8 // No tag on the repo.
	mvdan.cc/xurls/v2 v2.5.0
	sigs.k8s.io/controller-runtime v0.18.0
	sigs.k8s.io/gateway-api v1.2.1
	sigs.k8s.io/yaml v1.4.0
)

require (
	cloud.google.com/go/auth v0.10.0 // indirect
	cloud.google.com/go/auth/oauth2adapt v0.2.5 // indirect
	cloud.google.com/go/compute/metadata v0.5.2 // indirect
	dario.cat/mergo v1.0.0 // indirect
	github.com/AdamSLevy/jsonrpc2/v14 v14.1.0 // indirect
	github.com/Azure/azure-sdk-for-go v68.0.0+incompatible // indirect
	github.com/Azure/azure-sdk-for-go/sdk/azcore v1.16.0 // indirect
	github.com/Azure/azure-sdk-for-go/sdk/azidentity v1.8.0 // indirect
	github.com/Azure/azure-sdk-for-go/sdk/internal v1.10.0 // indirect
	github.com/Azure/azure-sdk-for-go/sdk/resourcemanager/dns/armdns v1.2.0 // indirect
	github.com/Azure/azure-sdk-for-go/sdk/resourcemanager/privatedns/armprivatedns v1.3.0 // indirect
	github.com/Azure/azure-sdk-for-go/sdk/resourcemanager/resourcegraph/armresourcegraph v0.9.0 // indirect
	github.com/Azure/go-ansiterm v0.0.0-20210617225240-d185dfc1b5a1 // indirect
	github.com/Azure/go-autorest v14.2.0+incompatible // indirect
	github.com/Azure/go-autorest/autorest v0.11.29 // indirect
	github.com/Azure/go-autorest/autorest/adal v0.9.22 // indirect
	github.com/Azure/go-autorest/autorest/azure/auth v0.5.13 // indirect
	github.com/Azure/go-autorest/autorest/azure/cli v0.4.6 // indirect
	github.com/Azure/go-autorest/autorest/date v0.3.0 // indirect
	github.com/Azure/go-autorest/autorest/to v0.4.0 // indirect
	github.com/Azure/go-autorest/logger v0.2.1 // indirect
	github.com/Azure/go-autorest/tracing v0.6.0 // indirect
	github.com/AzureAD/microsoft-authentication-library-for-go v1.2.2 // indirect
	github.com/HdrHistogram/hdrhistogram-go v1.1.2 // indirect
	github.com/Masterminds/goutils v1.1.1 // indirect
	github.com/Masterminds/semver/v3 v3.2.1 // indirect
	github.com/Microsoft/go-winio v0.6.2 // indirect
	github.com/Microsoft/hcsshim v0.11.7 // indirect
	github.com/OpenDNS/vegadns2client v0.0.0-20180418235048-a3fa4a771d87 // indirect
	github.com/VividCortex/gohistogram v1.0.0 // indirect
	github.com/akamai/AkamaiOPEN-edgegrid-golang v1.2.2 // indirect
	github.com/aliyun/alibaba-cloud-sdk-go v1.63.47 // indirect
	github.com/armon/go-metrics v0.4.1 // indirect
	github.com/aws/aws-sdk-go-v2 v1.32.3 // indirect
	github.com/aws/aws-sdk-go-v2/config v1.28.1 // indirect
	github.com/aws/aws-sdk-go-v2/credentials v1.17.42 // indirect
	github.com/aws/aws-sdk-go-v2/feature/ec2/imds v1.16.18 // indirect
	github.com/aws/aws-sdk-go-v2/internal/configsources v1.3.22 // indirect
	github.com/aws/aws-sdk-go-v2/internal/endpoints/v2 v2.6.22 // indirect
	github.com/aws/aws-sdk-go-v2/internal/ini v1.8.1 // indirect
	github.com/aws/aws-sdk-go-v2/service/internal/accept-encoding v1.12.0 // indirect
	github.com/aws/aws-sdk-go-v2/service/internal/presigned-url v1.12.3 // indirect
	github.com/aws/aws-sdk-go-v2/service/lightsail v1.42.3 // indirect
	github.com/aws/aws-sdk-go-v2/service/route53 v1.46.0 // indirect
	github.com/aws/aws-sdk-go-v2/service/sso v1.24.3 // indirect
	github.com/aws/aws-sdk-go-v2/service/ssooidc v1.28.3 // indirect
	github.com/aws/aws-sdk-go-v2/service/sts v1.32.3 // indirect
	github.com/aws/smithy-go v1.22.0 // indirect
	github.com/benbjohnson/clock v1.3.0 // indirect
	github.com/beorn7/perks v1.0.1 // indirect
	github.com/boombuler/barcode v1.0.1-0.20190219062509-6c824513bacc // indirect
	github.com/bytedance/sonic v1.10.0 // indirect
	github.com/cespare/xxhash/v2 v2.3.0 // indirect
	github.com/civo/civogo v0.3.11 // indirect
	github.com/cloudflare/cloudflare-go v0.108.0 // indirect
	github.com/containerd/containerd v1.7.20 // indirect
	github.com/containerd/log v0.1.0 // indirect
	github.com/containerd/platforms v0.2.1 // indirect
	github.com/coreos/go-semver v0.3.1 // indirect
	github.com/cpu/goacmedns v0.1.1 // indirect
	github.com/cpuguy83/dockercfg v0.3.1 // indirect
	github.com/davecgh/go-spew v1.1.2-0.20180830191138-d8f796af33cc // indirect
	github.com/deepmap/oapi-codegen v1.9.1 // indirect
	github.com/desertbit/timer v0.0.0-20180107155436-c41aec40b27f // indirect
	github.com/dgryski/go-rendezvous v0.0.0-20200823014737-9f7001d12a5f // indirect
	github.com/dimchansky/utfbom v1.1.1 // indirect
	github.com/distribution/reference v0.6.0 // indirect
	github.com/dnsimple/dnsimple-go v1.7.0 // indirect
	github.com/docker/go-units v0.5.0 // indirect
	github.com/emicklei/go-restful/v3 v3.12.0 // indirect
	github.com/evanphx/json-patch/v5 v5.9.0 // indirect
	github.com/exoscale/egoscale/v3 v3.1.7 // indirect
	github.com/fatih/color v1.17.0 // indirect
	github.com/felixge/httpsnoop v1.0.4 // indirect
	github.com/fxamacker/cbor/v2 v2.7.0 // indirect
	github.com/gabriel-vasile/mimetype v1.4.2 // indirect
	github.com/ghodss/yaml v1.0.0 // indirect
	github.com/gin-gonic/gin v1.9.1 // indirect
	github.com/go-errors/errors v1.0.1 // indirect
	github.com/go-jose/go-jose/v4 v4.0.4 // indirect
	github.com/go-logfmt/logfmt v0.5.1 // indirect
	github.com/go-logr/logr v1.4.2 // indirect
	github.com/go-logr/stdr v1.2.2 // indirect
	github.com/go-logr/zapr v1.3.0 // indirect
	github.com/go-ole/go-ole v1.2.6 // indirect
	github.com/go-openapi/jsonpointer v0.21.0 // indirect
	github.com/go-openapi/jsonreference v0.21.0 // indirect
	github.com/go-openapi/swag v0.23.0 // indirect
	github.com/go-playground/locales v0.14.1 // indirect
	github.com/go-playground/universal-translator v0.18.1 // indirect
	github.com/go-playground/validator/v10 v10.16.0 // indirect
	github.com/go-resty/resty/v2 v2.13.1 // indirect
	github.com/go-task/slim-sprig/v3 v3.0.0 // indirect
	github.com/go-viper/mapstructure/v2 v2.2.1 // indirect
	github.com/go-zookeeper/zk v1.0.3 // indirect
	github.com/goccy/go-json v0.10.3 // indirect
	github.com/gofrs/flock v0.12.1 // indirect
	github.com/gogo/protobuf v1.3.2 // indirect
	github.com/golang-jwt/jwt/v4 v4.5.1 // indirect
	github.com/golang-jwt/jwt/v5 v5.2.1 // indirect
	github.com/golang/groupcache v0.0.0-20210331224755-41bb18bfe9da // indirect
	github.com/google/gnostic-models v0.6.8 // indirect
	github.com/google/go-cmp v0.6.0 // indirect
	github.com/google/go-querystring v1.1.0 // indirect
	github.com/google/gofuzz v1.2.0 // indirect
	github.com/google/pprof v0.0.0-20240910150728-a0b0bb1d4134 // indirect
	github.com/google/s2a-go v0.1.8 // indirect
	github.com/google/uuid v1.6.0 // indirect
	github.com/googleapis/enterprise-certificate-proxy v0.3.4 // indirect
	github.com/googleapis/gax-go/v2 v2.13.0 // indirect
	github.com/gophercloud/gophercloud v1.14.1 // indirect
	github.com/gophercloud/utils v0.0.0-20231010081019-80377eca5d56 // indirect
	github.com/gravitational/trace v1.1.16-0.20220114165159-14a9a7dd6aaf // indirect
	github.com/grpc-ecosystem/grpc-gateway/v2 v2.20.0 // indirect
	github.com/hashicorp/cronexpr v1.1.2 // indirect
	github.com/hashicorp/errwrap v1.1.0 // indirect
	github.com/hashicorp/go-cleanhttp v0.5.2 // indirect
	github.com/hashicorp/go-immutable-radix v1.3.1 // indirect
	github.com/hashicorp/go-rootcerts v1.0.2 // indirect
	github.com/hashicorp/go-uuid v1.0.3 // indirect
	github.com/hashicorp/golang-lru v1.0.2 // indirect
	github.com/hashicorp/hcl v1.0.1-vault-5 // indirect
	github.com/hashicorp/serf v0.10.1 // indirect
	github.com/huandu/xstrings v1.5.0 // indirect
	github.com/huaweicloud/huaweicloud-sdk-go-v3 v0.1.120 // indirect
	github.com/iij/doapi v0.0.0-20190504054126-0bbf12d6d7df // indirect
	github.com/imdario/mergo v0.3.16 // indirect
	github.com/influxdata/line-protocol v0.0.0-20200327222509-2487e7298839 // indirect
	github.com/infobloxopen/infoblox-go-client v1.1.1 // indirect
	github.com/jmespath/go-jmespath v0.4.0 // indirect
	github.com/jonboulle/clockwork v0.4.0 // indirect
	github.com/josharian/intern v1.0.0 // indirect
	github.com/json-iterator/go v1.1.12 // indirect
	github.com/k0kubun/go-ansi v0.0.0-20180517002512-3bf9e2903213 // indirect
	github.com/klauspost/cpuid/v2 v2.2.5 // indirect
	github.com/kolo/xmlrpc v0.0.0-20220921171641-a4b6fa1dd06b // indirect
	github.com/kylelemons/godebug v1.1.0 // indirect
	github.com/labbsr0x/bindman-dns-webhook v1.0.2 // indirect
	github.com/labbsr0x/goh v1.0.1 // indirect
	github.com/leodido/go-urn v1.2.4 // indirect
	github.com/linode/linodego v1.42.0 // indirect
	github.com/liquidweb/liquidweb-cli v0.6.9 // indirect
	github.com/liquidweb/liquidweb-go v1.6.4 // indirect
	github.com/lufia/plan9stats v0.0.0-20211012122336-39d0f177ccd0 // indirect
	github.com/magiconair/properties v1.8.7 // indirect
	github.com/mailgun/minheap v0.0.0-20170619185613-3dbe6c6bf55f // indirect
	github.com/mailgun/multibuf v0.1.2 // indirect
	github.com/mailgun/timetools v0.0.0-20141028012446-7e6055773c51 // indirect
	github.com/mailru/easyjson v0.7.7 // indirect
	github.com/mattn/go-colorable v0.1.13 // indirect
	github.com/mattn/go-isatty v0.0.20 // indirect
	github.com/mimuret/golang-iij-dpf v0.9.1 // indirect
	github.com/mitchellh/go-homedir v1.1.0 // indirect
	github.com/mitchellh/go-ps v1.0.0 // indirect
	github.com/mitchellh/reflectwalk v1.0.2 // indirect
	github.com/moby/docker-image-spec v1.3.1 // indirect
	github.com/moby/patternmatcher v0.6.0 // indirect
	github.com/moby/spdystream v0.4.0 // indirect
	github.com/moby/sys/sequential v0.5.0 // indirect
	github.com/moby/sys/user v0.2.0 // indirect
	github.com/moby/term v0.5.0 // indirect
	github.com/modern-go/concurrent v0.0.0-20180306012644-bacd9c7ef1dd // indirect
	github.com/modern-go/reflect2 v1.0.2 // indirect
	github.com/morikuni/aec v1.0.0 // indirect
	github.com/munnerz/goautoneg v0.0.0-20191010083416-a7dc8b61c822 // indirect
	github.com/mxk/go-flowrate v0.0.0-20140419014527-cca7078d478f // indirect
	github.com/namedotcom/go v0.0.0-20180403034216-08470befbe04 // indirect
	github.com/nrdcg/auroradns v1.1.0 // indirect
	github.com/nrdcg/bunny-go v0.0.0-20240207213615-dde5bf4577a3 // indirect
	github.com/nrdcg/desec v0.8.0 // indirect
	github.com/nrdcg/dnspod-go v0.4.0 // indirect
	github.com/nrdcg/freemyip v0.2.0 // indirect
	github.com/nrdcg/goinwx v0.10.0 // indirect
	github.com/nrdcg/mailinabox v0.2.0 // indirect
	github.com/nrdcg/namesilo v0.2.1 // indirect
	github.com/nrdcg/nodion v0.1.0 // indirect
	github.com/nrdcg/porkbun v0.4.0 // indirect
	github.com/nzdjb/go-metaname v1.0.0 // indirect
	github.com/onsi/ginkgo v1.16.5 // indirect
	github.com/onsi/ginkgo/v2 v2.20.2 // indirect
	github.com/opencontainers/go-digest v1.0.0 // indirect
	github.com/opencontainers/image-spec v1.1.0 // indirect
	github.com/opentracing/opentracing-go v1.2.1-0.20220228012449-10b1cf09e00b // indirect
	github.com/oracle/oci-go-sdk/v65 v65.77.1 // indirect
	github.com/ovh/go-ovh v1.6.0 // indirect
	github.com/pelletier/go-toml/v2 v2.1.0 // indirect
	github.com/pkg/browser v0.0.0-20240102092130-5ac0b6a4141c // indirect
	github.com/pkg/errors v0.9.1 // indirect
	github.com/power-devops/perfstat v0.0.0-20210106213030-5aafc221ea8c // indirect
	github.com/pquerna/otp v1.4.0 // indirect
	github.com/prometheus/common v0.55.0 // indirect
	github.com/prometheus/procfs v0.15.1 // indirect
	github.com/quic-go/qpack v0.5.1 // indirect
	github.com/redis/go-redis/v9 v9.6.1 // indirect
	github.com/regfish/regfish-dnsapi-go v0.1.1 // indirect
	github.com/rs/cors v1.7.0 // indirect
	github.com/sacloud/api-client-go v0.2.10 // indirect
	github.com/sacloud/go-http v0.1.8 // indirect
	github.com/sacloud/iaas-api-go v1.12.0 // indirect
	github.com/sacloud/packages-go v0.0.10 // indirect
	github.com/sagikazarmark/locafero v0.4.0 // indirect
	github.com/sagikazarmark/slog-shim v0.1.0 // indirect
	github.com/scaleway/scaleway-sdk-go v1.0.0-beta.30 // indirect
	github.com/selectel/domains-go v1.1.0 // indirect
	github.com/selectel/go-selvpcclient/v3 v3.1.1 // indirect
	github.com/shirou/gopsutil/v3 v3.23.12 // indirect
	github.com/shoenig/go-m1cpu v0.1.6 // indirect
	github.com/shopspring/decimal v1.4.0 // indirect
	github.com/smartystreets/go-aws-auth v0.0.0-20180515143844-0c1422d1fdb9 // indirect
	github.com/softlayer/softlayer-go v1.1.7 // indirect
	github.com/softlayer/xmlrpc v0.0.0-20200409220501-5f089df7cb7e // indirect
	github.com/sony/gobreaker v0.5.0 // indirect
	github.com/sourcegraph/conc v0.3.0 // indirect
	github.com/spf13/afero v1.11.0 // indirect
	github.com/spf13/cast v1.7.0 // indirect
	github.com/spf13/pflag v1.0.5 // indirect
	github.com/spf13/viper v1.18.2 // indirect
	github.com/subosito/gotenv v1.6.0 // indirect
	github.com/tencentcloud/tencentcloud-sdk-go/tencentcloud/common v1.0.1034 // indirect
	github.com/tencentcloud/tencentcloud-sdk-go/tencentcloud/dnspod v1.0.1034 // indirect
	github.com/tidwall/match v1.1.1 // indirect
	github.com/tidwall/pretty v1.2.1 // indirect
	github.com/tjfoc/gmsm v1.4.1 // indirect
	github.com/tklauser/go-sysconf v0.3.12 // indirect
	github.com/tklauser/numcpus v0.6.1 // indirect
	github.com/transip/gotransip/v6 v6.26.0 // indirect
	github.com/ultradns/ultradns-go-sdk v1.8.0-20241010134910-243eeec // indirect
	github.com/valyala/bytebufferpool v1.0.0 // indirect
	github.com/vinyldns/go-vinyldns v0.9.16 // indirect
	github.com/volcengine/volc-sdk-golang v1.0.183 // indirect
	github.com/vultr/govultr/v3 v3.9.1 // indirect
	github.com/x448/float16 v0.8.4 // indirect
	github.com/yandex-cloud/go-genproto v0.0.0-20241101135610-76a0cfc1a773 // indirect
	github.com/yandex-cloud/go-sdk v0.0.0-20241101143304-947cf519f6bd // indirect
	github.com/yusufpapurcu/wmi v1.2.3 // indirect
	github.com/zeebo/errs v1.2.2 // indirect
	go.etcd.io/etcd/api/v3 v3.5.14 // indirect
	go.etcd.io/etcd/client/pkg/v3 v3.5.14 // indirect
	go.etcd.io/etcd/client/v3 v3.5.14 // indirect
	go.mongodb.org/mongo-driver v1.12.0 // indirect
	go.opencensus.io v0.24.0 // indirect
	go.opentelemetry.io/contrib/instrumentation/net/http/otelhttp v0.54.0 // indirect
	go.opentelemetry.io/contrib/propagators/aws v1.28.0 // indirect
	go.opentelemetry.io/contrib/propagators/b3 v1.28.0 // indirect
	go.opentelemetry.io/contrib/propagators/jaeger v1.28.0 // indirect
	go.opentelemetry.io/contrib/propagators/ot v1.28.0 // indirect
	go.opentelemetry.io/proto/otlp v1.3.1 // indirect
	go.uber.org/atomic v1.11.0 // indirect
	go.uber.org/mock v0.4.0 // indirect
	go.uber.org/multierr v1.11.0 // indirect
	go.uber.org/ratelimit v0.3.0 // indirect
	go.uber.org/zap v1.26.0 // indirect
	golang.org/x/arch v0.4.0 // indirect
	golang.org/x/crypto v0.31.0 // indirect
	golang.org/x/oauth2 v0.23.0 // indirect
	golang.org/x/sync v0.10.0 // indirect
	golang.org/x/term v0.27.0 // indirect
	google.golang.org/api v0.204.0 // indirect
	google.golang.org/genproto v0.0.0-20241021214115-324edc3d5d38 // indirect
	google.golang.org/genproto/googleapis/api v0.0.0-20241015192408-796eee8c2d53 // indirect
	google.golang.org/genproto/googleapis/rpc v0.0.0-20241021214115-324edc3d5d38 // indirect
	google.golang.org/protobuf v1.35.1 // indirect
	gopkg.in/evanphx/json-patch.v4 v4.12.0 // indirect
	gopkg.in/h2non/gock.v1 v1.0.16 // indirect
	gopkg.in/inf.v0 v0.9.1 // indirect
	gopkg.in/ini.v1 v1.67.0 // indirect
	gopkg.in/ns1/ns1-go.v2 v2.12.2 // indirect
	gopkg.in/square/go-jose.v2 v2.5.1 // indirect
	gopkg.in/yaml.v2 v2.4.0 // indirect
	k8s.io/klog/v2 v2.130.1 // indirect
	k8s.io/kube-openapi v0.0.0-20240423202451-8948a665c108 // indirect
	nhooyr.io/websocket v1.8.7 // indirect
	sigs.k8s.io/json v0.0.0-20221116044647-bc3834ca7abd // indirect
	sigs.k8s.io/structured-merge-diff/v4 v4.4.1 // indirect
)

// Containous forks
replace (
	github.com/abbot/go-http-auth => github.com/containous/go-http-auth v0.4.1-0.20200324110947-a37a7636d23e
	github.com/gorilla/mux => github.com/containous/mux v0.0.0-20220627093034-b2dd784e613f
	github.com/mailgun/minheap => github.com/containous/minheap v0.0.0-20190809180810-6e71eb837595
)

// ambiguous import: found package github.com/tencentcloud/tencentcloud-sdk-go/tencentcloud/common/http in multiple modules
// tencentcloud uses monorepo with multimodule but the go.mod files are incomplete.
exclude github.com/tencentcloud/tencentcloud-sdk-go v3.0.83+incompatible<|MERGE_RESOLUTION|>--- conflicted
+++ resolved
@@ -84,12 +84,8 @@
 	go.opentelemetry.io/otel/trace v1.29.0
 	golang.org/x/exp v0.0.0-20240909161429-701f63a606c0 // No tag on the repo.
 	golang.org/x/mod v0.21.0
-<<<<<<< HEAD
-	golang.org/x/net v0.30.0
+	golang.org/x/net v0.33.0
 	golang.org/x/sys v0.28.0
-=======
-	golang.org/x/net v0.33.0
->>>>>>> 35ce6baa
 	golang.org/x/text v0.21.0
 	golang.org/x/time v0.7.0
 	golang.org/x/tools v0.25.0
