## CODE GENERATED AUTOMATICALLY
## THIS FILE MUST NOT BE EDITED BY HAND
[http]
  [http.routers]
    [http.routers.Router0]
      entryPoints = ["foobar", "foobar"]
      middlewares = ["foobar", "foobar"]
      service = "foobar"
      rule = "foobar"
      priority = 42
      [http.routers.Router0.tls]
        options = "foobar"
        certResolver = "foobar"

        [[http.routers.Router0.tls.domains]]
          main = "foobar"
          sans = ["foobar", "foobar"]

        [[http.routers.Router0.tls.domains]]
          main = "foobar"
          sans = ["foobar", "foobar"]
    [http.routers.Router1]
      entryPoints = ["foobar", "foobar"]
      middlewares = ["foobar", "foobar"]
      service = "foobar"
      rule = "foobar"
      priority = 42
      [http.routers.Router1.tls]
        options = "foobar"
        certResolver = "foobar"

        [[http.routers.Router1.tls.domains]]
          main = "foobar"
          sans = ["foobar", "foobar"]

        [[http.routers.Router1.tls.domains]]
          main = "foobar"
          sans = ["foobar", "foobar"]
  [http.services]
    [http.services.Service01]
      [http.services.Service01.failover]
        service = "foobar"
        fallback = "foobar"
        [http.services.Service01.failover.healthCheck]
    [http.services.Service02]
      [http.services.Service02.loadBalancer]
        passHostHeader = true
        serversTransport = "foobar"
        [http.services.Service02.loadBalancer.sticky]
          [http.services.Service02.loadBalancer.sticky.cookie]
            name = "foobar"
            secure = true
            httpOnly = true
            sameSite = "foobar"

        [[http.services.Service02.loadBalancer.servers]]
          url = "foobar"

        [[http.services.Service02.loadBalancer.servers]]
          url = "foobar"
        [http.services.Service02.loadBalancer.healthCheck]
          scheme = "foobar"
          mode = "foobar"
          path = "foobar"
          method = "foobar"
          status = 42
          port = 42
          interval = "42s"
          timeout = "42s"
          hostname = "foobar"
          followRedirects = true
          [http.services.Service02.loadBalancer.healthCheck.headers]
            name0 = "foobar"
            name1 = "foobar"
<<<<<<< HEAD
        [http.services.Service01.loadBalancer.responseForwarding]
          flushInterval = "42s"
    [http.services.Service02]
      [http.services.Service02.mirroring]
=======
        [http.services.Service02.loadBalancer.responseForwarding]
          flushInterval = "foobar"
    [http.services.Service03]
      [http.services.Service03.mirroring]
>>>>>>> 34d2a816
        service = "foobar"
        maxBodySize = 42

        [[http.services.Service03.mirroring.mirrors]]
          name = "foobar"
          percent = 42

        [[http.services.Service03.mirroring.mirrors]]
          name = "foobar"
          percent = 42
        [http.services.Service03.mirroring.healthCheck]
    [http.services.Service04]
      [http.services.Service04.weighted]

        [[http.services.Service04.weighted.services]]
          name = "foobar"
          weight = 42

        [[http.services.Service04.weighted.services]]
          name = "foobar"
          weight = 42
        [http.services.Service04.weighted.sticky]
          [http.services.Service04.weighted.sticky.cookie]
            name = "foobar"
            secure = true
            httpOnly = true
            sameSite = "foobar"
        [http.services.Service04.weighted.healthCheck]
  [http.middlewares]
    [http.middlewares.Middleware01]
      [http.middlewares.Middleware01.addPrefix]
        prefix = "foobar"
    [http.middlewares.Middleware02]
      [http.middlewares.Middleware02.basicAuth]
        users = ["foobar", "foobar"]
        usersFile = "foobar"
        realm = "foobar"
        removeHeader = true
        headerField = "foobar"
    [http.middlewares.Middleware03]
      [http.middlewares.Middleware03.buffering]
        maxRequestBodyBytes = 42
        memRequestBodyBytes = 42
        maxResponseBodyBytes = 42
        memResponseBodyBytes = 42
        retryExpression = "foobar"
    [http.middlewares.Middleware04]
      [http.middlewares.Middleware04.chain]
        middlewares = ["foobar", "foobar"]
    [http.middlewares.Middleware05]
      [http.middlewares.Middleware05.circuitBreaker]
        expression = "foobar"
        checkPeriod = "42s"
        fallbackDuration = "42s"
        recoveryDuration = "42s"
    [http.middlewares.Middleware06]
      [http.middlewares.Middleware06.compress]
        excludedContentTypes = ["foobar", "foobar"]
        minResponseBodyBytes = 42
<<<<<<< HEAD
    [http.middlewares.Middleware06]
      [http.middlewares.Middleware06.contentType]
=======
>>>>>>> 34d2a816
    [http.middlewares.Middleware07]
      [http.middlewares.Middleware07.contentType]
        autoDetect = true
    [http.middlewares.Middleware08]
      [http.middlewares.Middleware08.digestAuth]
        users = ["foobar", "foobar"]
        usersFile = "foobar"
        removeHeader = true
        realm = "foobar"
        headerField = "foobar"
    [http.middlewares.Middleware09]
      [http.middlewares.Middleware09.errors]
        status = ["foobar", "foobar"]
        service = "foobar"
        query = "foobar"
    [http.middlewares.Middleware10]
      [http.middlewares.Middleware10.forwardAuth]
        address = "foobar"
        trustForwardHeader = true
        authResponseHeaders = ["foobar", "foobar"]
        authResponseHeadersRegex = "foobar"
        authRequestHeaders = ["foobar", "foobar"]
<<<<<<< HEAD
        addAuthCookiesToResponse  = ["foobar", "foobar"]
        [http.middlewares.Middleware09.forwardAuth.tls]
=======
        [http.middlewares.Middleware10.forwardAuth.tls]
>>>>>>> 34d2a816
          ca = "foobar"
          cert = "foobar"
          key = "foobar"
          insecureSkipVerify = true
    [http.middlewares.Middleware11]
      [http.middlewares.Middleware11.headers]
        accessControlAllowCredentials = true
        accessControlAllowHeaders = ["foobar", "foobar"]
        accessControlAllowMethods = ["foobar", "foobar"]
        accessControlAllowOriginList = ["foobar", "foobar"]
        accessControlAllowOriginListRegex = ["foobar", "foobar"]
        accessControlExposeHeaders = ["foobar", "foobar"]
        accessControlMaxAge = 42
        addVaryHeader = true
        allowedHosts = ["foobar", "foobar"]
        hostsProxyHeaders = ["foobar", "foobar"]
        stsSeconds = 42
        stsIncludeSubdomains = true
        stsPreload = true
        forceSTSHeader = true
        frameDeny = true
        customFrameOptionsValue = "foobar"
        contentTypeNosniff = true
        browserXssFilter = true
        customBrowserXSSValue = "foobar"
        contentSecurityPolicy = "foobar"
        publicKey = "foobar"
        referrerPolicy = "foobar"
        permissionsPolicy = "foobar"
        isDevelopment = true
        [http.middlewares.Middleware11.headers.customRequestHeaders]
          name0 = "foobar"
          name1 = "foobar"
        [http.middlewares.Middleware11.headers.customResponseHeaders]
          name0 = "foobar"
          name1 = "foobar"
        [http.middlewares.Middleware11.headers.sslProxyHeaders]
          name0 = "foobar"
          name1 = "foobar"
    [http.middlewares.Middleware12]
      [http.middlewares.Middleware12.ipAllowList]
        sourceRange = ["foobar", "foobar"]
        [http.middlewares.Middleware12.ipAllowList.ipStrategy]
          depth = 42
          excludedIPs = ["foobar", "foobar"]
<<<<<<< HEAD
    [http.middlewares.Middleware12]
      [http.middlewares.Middleware12.ipAllowList]
        sourceRange = ["foobar", "foobar"]
        rejectStatusCode = 404
        [http.middlewares.Middleware12.ipAllowList.ipStrategy]
          depth = 42
          excludedIPs = ["foobar", "foobar"]
    [http.middlewares.Middleware13]
      [http.middlewares.Middleware13.inFlightReq]
        amount = 42
        [http.middlewares.Middleware13.inFlightReq.sourceCriterion]
          requestHeaderName = "foobar"
          requestHost = true
          [http.middlewares.Middleware13.inFlightReq.sourceCriterion.ipStrategy]
            depth = 42
            excludedIPs = ["foobar", "foobar"]
    [http.middlewares.Middleware14]
      [http.middlewares.Middleware14.passTLSClientCert]
        pem = true
        [http.middlewares.Middleware14.passTLSClientCert.info]
=======
    [http.middlewares.Middleware13]
      [http.middlewares.Middleware13.ipWhiteList]
        sourceRange = ["foobar", "foobar"]
        [http.middlewares.Middleware13.ipWhiteList.ipStrategy]
          depth = 42
          excludedIPs = ["foobar", "foobar"]
    [http.middlewares.Middleware14]
      [http.middlewares.Middleware14.inFlightReq]
        amount = 42
        [http.middlewares.Middleware14.inFlightReq.sourceCriterion]
          requestHeaderName = "foobar"
          requestHost = true
          [http.middlewares.Middleware14.inFlightReq.sourceCriterion.ipStrategy]
            depth = 42
            excludedIPs = ["foobar", "foobar"]
    [http.middlewares.Middleware15]
      [http.middlewares.Middleware15.passTLSClientCert]
        pem = true
        [http.middlewares.Middleware15.passTLSClientCert.info]
>>>>>>> 34d2a816
          notAfter = true
          notBefore = true
          sans = true
          serialNumber = true
<<<<<<< HEAD
          [http.middlewares.Middleware14.passTLSClientCert.info.subject]
=======
          [http.middlewares.Middleware15.passTLSClientCert.info.subject]
>>>>>>> 34d2a816
            country = true
            province = true
            locality = true
            organization = true
            organizationalUnit = true
            commonName = true
            serialNumber = true
            domainComponent = true
<<<<<<< HEAD
          [http.middlewares.Middleware14.passTLSClientCert.info.issuer]
=======
          [http.middlewares.Middleware15.passTLSClientCert.info.issuer]
>>>>>>> 34d2a816
            country = true
            province = true
            locality = true
            organization = true
            commonName = true
            serialNumber = true
            domainComponent = true
<<<<<<< HEAD
    [http.middlewares.Middleware15]
      [http.middlewares.Middleware15.plugin]
        [http.middlewares.Middleware15.plugin.PluginConf]
          foo = "bar"
    [http.middlewares.Middleware16]
      [http.middlewares.Middleware16.rateLimit]
        average = 42
        period = "42s"
        burst = 42
        [http.middlewares.Middleware16.rateLimit.sourceCriterion]
          requestHeaderName = "foobar"
          requestHost = true
          [http.middlewares.Middleware16.rateLimit.sourceCriterion.ipStrategy]
            depth = 42
            excludedIPs = ["foobar", "foobar"]
    [http.middlewares.Middleware17]
      [http.middlewares.Middleware17.redirectRegex]
        regex = "foobar"
        replacement = "foobar"
        permanent = true
    [http.middlewares.Middleware18]
      [http.middlewares.Middleware18.redirectScheme]
        scheme = "foobar"
        port = "foobar"
        permanent = true
    [http.middlewares.Middleware19]
      [http.middlewares.Middleware19.replacePath]
        path = "foobar"
    [http.middlewares.Middleware20]
      [http.middlewares.Middleware20.replacePathRegex]
        regex = "foobar"
        replacement = "foobar"
    [http.middlewares.Middleware21]
      [http.middlewares.Middleware21.retry]
        attempts = 42
        initialInterval = "42s"
    [http.middlewares.Middleware22]
      [http.middlewares.Middleware22.stripPrefix]
        prefixes = ["foobar", "foobar"]
    [http.middlewares.Middleware23]
      [http.middlewares.Middleware23.stripPrefixRegex]
        regex = ["foobar", "foobar"]
    [http.middlewares.Middleware24]
      [http.middlewares.Middleware24.grpcWeb]
        allowOrigins = ["foobar", "foobar"]
=======
    [http.middlewares.Middleware16]
      [http.middlewares.Middleware16.plugin]
        [http.middlewares.Middleware16.plugin.PluginConf0]
          name0 = "foobar"
          name1 = "foobar"
        [http.middlewares.Middleware16.plugin.PluginConf1]
          name0 = "foobar"
          name1 = "foobar"
    [http.middlewares.Middleware17]
      [http.middlewares.Middleware17.rateLimit]
        average = 42
        period = "42s"
        burst = 42
        [http.middlewares.Middleware17.rateLimit.sourceCriterion]
          requestHeaderName = "foobar"
          requestHost = true
          [http.middlewares.Middleware17.rateLimit.sourceCriterion.ipStrategy]
            depth = 42
            excludedIPs = ["foobar", "foobar"]
    [http.middlewares.Middleware18]
      [http.middlewares.Middleware18.redirectRegex]
        regex = "foobar"
        replacement = "foobar"
        permanent = true
    [http.middlewares.Middleware19]
      [http.middlewares.Middleware19.redirectScheme]
        scheme = "foobar"
        port = "foobar"
        permanent = true
    [http.middlewares.Middleware20]
      [http.middlewares.Middleware20.replacePath]
        path = "foobar"
    [http.middlewares.Middleware21]
      [http.middlewares.Middleware21.replacePathRegex]
        regex = "foobar"
        replacement = "foobar"
    [http.middlewares.Middleware22]
      [http.middlewares.Middleware22.retry]
        attempts = 42
        initialInterval = "42s"
    [http.middlewares.Middleware23]
      [http.middlewares.Middleware23.stripPrefix]
        prefixes = ["foobar", "foobar"]
        forceSlash = true
    [http.middlewares.Middleware24]
      [http.middlewares.Middleware24.stripPrefixRegex]
        regex = ["foobar", "foobar"]
>>>>>>> 34d2a816
  [http.serversTransports]
    [http.serversTransports.ServersTransport0]
      serverName = "foobar"
      insecureSkipVerify = true
      rootCAs = ["foobar", "foobar"]
      maxIdleConnsPerHost = 42
      disableHTTP2 = true
      peerCertURI = "foobar"

      [[http.serversTransports.ServersTransport0.certificates]]
        certFile = "foobar"
        keyFile = "foobar"

      [[http.serversTransports.ServersTransport0.certificates]]
        certFile = "foobar"
        keyFile = "foobar"

      [http.serversTransports.ServersTransport0.forwardingTimeouts]
        dialTimeout = "42s"
        responseHeaderTimeout = "42s"
        idleConnTimeout = "42s"
        readIdleTimeout = "42s"
        pingTimeout = "42s"

      [http.serversTransports.ServersTransport0.spiffe]
        ids = ["foobar", "foobar"]
        trustDomain = "foobar"

    [http.serversTransports.ServersTransport1]
      serverName = "foobar"
      insecureSkipVerify = true
      rootCAs = ["foobar", "foobar"]
      maxIdleConnsPerHost = 42
      disableHTTP2 = true
      peerCertURI = "foobar"

      [[http.serversTransports.ServersTransport1.certificates]]
        certFile = "foobar"
        keyFile = "foobar"

      [[http.serversTransports.ServersTransport1.certificates]]
        certFile = "foobar"
        keyFile = "foobar"

      [http.serversTransports.ServersTransport1.forwardingTimeouts]
        dialTimeout = "42s"
        responseHeaderTimeout = "42s"
        idleConnTimeout = "42s"
        readIdleTimeout = "42s"
        pingTimeout = "42s"

      [http.serversTransports.ServersTransport1.spiffe]
        ids = ["foobar", "foobar"]
        trustDomain = "foobar"

[tcp]
  [tcp.routers]
    [tcp.routers.TCPRouter0]
      entryPoints = ["foobar", "foobar"]
      middlewares = ["foobar", "foobar"]
      service = "foobar"
      rule = "foobar"
      priority = 42
      [tcp.routers.TCPRouter0.tls]
        passthrough = true
        options = "foobar"
        certResolver = "foobar"

        [[tcp.routers.TCPRouter0.tls.domains]]
          main = "foobar"
          sans = ["foobar", "foobar"]

        [[tcp.routers.TCPRouter0.tls.domains]]
          main = "foobar"
          sans = ["foobar", "foobar"]
    [tcp.routers.TCPRouter1]
      entryPoints = ["foobar", "foobar"]
      middlewares = ["foobar", "foobar"]
      service = "foobar"
      rule = "foobar"
      priority = 42
      [tcp.routers.TCPRouter1.tls]
        passthrough = true
        options = "foobar"
        certResolver = "foobar"

        [[tcp.routers.TCPRouter1.tls.domains]]
          main = "foobar"
          sans = ["foobar", "foobar"]

        [[tcp.routers.TCPRouter1.tls.domains]]
          main = "foobar"
          sans = ["foobar", "foobar"]
  [tcp.services]
    [tcp.services.TCPService01]
      [tcp.services.TCPService01.loadBalancer]
        serversTransport = "foobar"
        [tcp.services.TCPService01.loadBalancer.proxyProtocol]
          version = 42

        [[tcp.services.TCPService01.loadBalancer.servers]]
          address = "foobar"
          tls = true

        [[tcp.services.TCPService01.loadBalancer.servers]]
          address = "foobar"
          tls = true
    [tcp.services.TCPService02]
      [tcp.services.TCPService02.weighted]

        [[tcp.services.TCPService02.weighted.services]]
          name = "foobar"
          weight = 42

        [[tcp.services.TCPService02.weighted.services]]
          name = "foobar"
          weight = 42

  [tcp.middlewares]
<<<<<<< HEAD
    [tcp.middlewares.TCPMiddleware00]
      [tcp.middlewares.TCPMiddleware00.ipAllowList]
        sourceRange = ["foobar", "foobar"]
=======
>>>>>>> 34d2a816
    [tcp.middlewares.TCPMiddleware01]
      [tcp.middlewares.TCPMiddleware01.ipAllowList]
        sourceRange = ["foobar", "foobar"]
    [tcp.middlewares.TCPMiddleware02]
      [tcp.middlewares.TCPMiddleware02.ipWhiteList]
        sourceRange = ["foobar", "foobar"]
    [tcp.middlewares.TCPMiddleware03]
      [tcp.middlewares.TCPMiddleware03.inFlightConn]
        amount = 42

  [tcp.serversTransports]
    [tcp.serversTransports.TCPServersTransport0]
      dialTimeout = "42s"
      dialKeepAlive = "42s"
      terminationDelay = "42s"

      [tcp.serversTransports.TCPServersTransport0.tls]
        serverName = "foobar"
        insecureSkipVerify = true
        rootCAs = ["foobar", "foobar"]
        peerCertURI = "foobar"

        [[tcp.serversTransports.TCPServersTransport0.tls.certificates]]
          certFile = "foobar"
          keyFile = "foobar"

        [[tcp.serversTransports.TCPServersTransport0.tls.certificates]]
          certFile = "foobar"
          keyFile = "foobar"

      [tcp.serversTransports.TCPServersTransport0.spiffe]
        ids = ["foobar", "foobar"]
        trustDomain = "foobar"

    [tcp.serversTransports.TCPServersTransport1]
      dialTimeout = "42s"
      dialKeepAlive = "42s"
      terminationDelay = "42s"

      [tcp.serversTransports.TCPServersTransport1.tls]
        serverName = "foobar"
        insecureSkipVerify = true
        rootCAs = ["foobar", "foobar"]
        peerCertURI = "foobar"

        [[tcp.serversTransports.TCPServersTransport1.tls.certificates]]
          certFile = "foobar"
          keyFile = "foobar"

        [[tcp.serversTransports.TCPServersTransport1.tls.certificates]]
          certFile = "foobar"
          keyFile = "foobar"

      [tcp.serversTransports.TCPServersTransport1.spiffe]
        ids = ["foobar", "foobar"]
        trustDomain = "foobar"

[udp]
  [udp.routers]
    [udp.routers.UDPRouter0]
      entryPoints = ["foobar", "foobar"]
      service = "foobar"
    [udp.routers.UDPRouter1]
      entryPoints = ["foobar", "foobar"]
      service = "foobar"
  [udp.services]
    [udp.services.UDPService01]
      [udp.services.UDPService01.loadBalancer]

        [[udp.services.UDPService01.loadBalancer.servers]]
          address = "foobar"

        [[udp.services.UDPService01.loadBalancer.servers]]
          address = "foobar"
    [udp.services.UDPService02]
      [udp.services.UDPService02.weighted]

        [[udp.services.UDPService02.weighted.services]]
          name = "foobar"
          weight = 42

        [[udp.services.UDPService02.weighted.services]]
          name = "foobar"
          weight = 42

[tls]

  [[tls.certificates]]
    certFile = "foobar"
    keyFile = "foobar"
    stores = ["foobar", "foobar"]

  [[tls.certificates]]
    certFile = "foobar"
    keyFile = "foobar"
    stores = ["foobar", "foobar"]
  [tls.options]
    [tls.options.Options0]
      minVersion = "foobar"
      maxVersion = "foobar"
      cipherSuites = ["foobar", "foobar"]
      curvePreferences = ["foobar", "foobar"]
      sniStrict = true
      alpnProtocols = ["foobar", "foobar"]
      [tls.options.Options0.clientAuth]
        caFiles = ["foobar", "foobar"]
        clientAuthType = "foobar"
    [tls.options.Options1]
      minVersion = "foobar"
      maxVersion = "foobar"
      cipherSuites = ["foobar", "foobar"]
      curvePreferences = ["foobar", "foobar"]
      sniStrict = true
      alpnProtocols = ["foobar", "foobar"]
      [tls.options.Options1.clientAuth]
        caFiles = ["foobar", "foobar"]
        clientAuthType = "foobar"
  [tls.stores]
    [tls.stores.Store0]
      [tls.stores.Store0.defaultCertificate]
        certFile = "foobar"
        keyFile = "foobar"
      [tls.stores.Store0.defaultGeneratedCert]
        resolver = "foobar"
        [tls.stores.Store0.defaultGeneratedCert.domain]
          main = "foobar"
          sans = ["foobar", "foobar"]
    [tls.stores.Store1]
      [tls.stores.Store1.defaultCertificate]
        certFile = "foobar"
        keyFile = "foobar"
      [tls.stores.Store1.defaultGeneratedCert]
        resolver = "foobar"
        [tls.stores.Store1.defaultGeneratedCert.domain]
          main = "foobar"
          sans = ["foobar", "foobar"]<|MERGE_RESOLUTION|>--- conflicted
+++ resolved
@@ -72,17 +72,10 @@
           [http.services.Service02.loadBalancer.healthCheck.headers]
             name0 = "foobar"
             name1 = "foobar"
-<<<<<<< HEAD
-        [http.services.Service01.loadBalancer.responseForwarding]
+        [http.services.Service02.loadBalancer.responseForwarding]
           flushInterval = "42s"
-    [http.services.Service02]
-      [http.services.Service02.mirroring]
-=======
-        [http.services.Service02.loadBalancer.responseForwarding]
-          flushInterval = "foobar"
     [http.services.Service03]
       [http.services.Service03.mirroring]
->>>>>>> 34d2a816
         service = "foobar"
         maxBodySize = 42
 
@@ -142,14 +135,8 @@
       [http.middlewares.Middleware06.compress]
         excludedContentTypes = ["foobar", "foobar"]
         minResponseBodyBytes = 42
-<<<<<<< HEAD
-    [http.middlewares.Middleware06]
-      [http.middlewares.Middleware06.contentType]
-=======
->>>>>>> 34d2a816
     [http.middlewares.Middleware07]
       [http.middlewares.Middleware07.contentType]
-        autoDetect = true
     [http.middlewares.Middleware08]
       [http.middlewares.Middleware08.digestAuth]
         users = ["foobar", "foobar"]
@@ -169,18 +156,17 @@
         authResponseHeaders = ["foobar", "foobar"]
         authResponseHeadersRegex = "foobar"
         authRequestHeaders = ["foobar", "foobar"]
-<<<<<<< HEAD
-        addAuthCookiesToResponse  = ["foobar", "foobar"]
-        [http.middlewares.Middleware09.forwardAuth.tls]
-=======
+        addAuthCookiesToResponse = ["foobar", "foobar"]
         [http.middlewares.Middleware10.forwardAuth.tls]
->>>>>>> 34d2a816
           ca = "foobar"
           cert = "foobar"
           key = "foobar"
           insecureSkipVerify = true
     [http.middlewares.Middleware11]
-      [http.middlewares.Middleware11.headers]
+      [http.middlewares.Middleware11.grpcWeb]
+        allowOrigins = ["foobar", "foobar"]
+    [http.middlewares.Middleware12]
+      [http.middlewares.Middleware12.headers]
         accessControlAllowCredentials = true
         accessControlAllowHeaders = ["foobar", "foobar"]
         accessControlAllowMethods = ["foobar", "foobar"]
@@ -205,72 +191,46 @@
         referrerPolicy = "foobar"
         permissionsPolicy = "foobar"
         isDevelopment = true
-        [http.middlewares.Middleware11.headers.customRequestHeaders]
+        [http.middlewares.Middleware12.headers.customRequestHeaders]
           name0 = "foobar"
           name1 = "foobar"
-        [http.middlewares.Middleware11.headers.customResponseHeaders]
+        [http.middlewares.Middleware12.headers.customResponseHeaders]
           name0 = "foobar"
           name1 = "foobar"
-        [http.middlewares.Middleware11.headers.sslProxyHeaders]
+        [http.middlewares.Middleware12.headers.sslProxyHeaders]
           name0 = "foobar"
           name1 = "foobar"
-    [http.middlewares.Middleware12]
-      [http.middlewares.Middleware12.ipAllowList]
+    [http.middlewares.Middleware13]
+      [http.middlewares.Middleware13.ipAllowList]
         sourceRange = ["foobar", "foobar"]
-        [http.middlewares.Middleware12.ipAllowList.ipStrategy]
-          depth = 42
-          excludedIPs = ["foobar", "foobar"]
-<<<<<<< HEAD
-    [http.middlewares.Middleware12]
-      [http.middlewares.Middleware12.ipAllowList]
-        sourceRange = ["foobar", "foobar"]
-        rejectStatusCode = 404
-        [http.middlewares.Middleware12.ipAllowList.ipStrategy]
-          depth = 42
-          excludedIPs = ["foobar", "foobar"]
-    [http.middlewares.Middleware13]
-      [http.middlewares.Middleware13.inFlightReq]
-        amount = 42
-        [http.middlewares.Middleware13.inFlightReq.sourceCriterion]
-          requestHeaderName = "foobar"
-          requestHost = true
-          [http.middlewares.Middleware13.inFlightReq.sourceCriterion.ipStrategy]
-            depth = 42
-            excludedIPs = ["foobar", "foobar"]
-    [http.middlewares.Middleware14]
-      [http.middlewares.Middleware14.passTLSClientCert]
-        pem = true
-        [http.middlewares.Middleware14.passTLSClientCert.info]
-=======
-    [http.middlewares.Middleware13]
-      [http.middlewares.Middleware13.ipWhiteList]
-        sourceRange = ["foobar", "foobar"]
-        [http.middlewares.Middleware13.ipWhiteList.ipStrategy]
+        rejectStatusCode = 42
+        [http.middlewares.Middleware13.ipAllowList.ipStrategy]
           depth = 42
           excludedIPs = ["foobar", "foobar"]
     [http.middlewares.Middleware14]
-      [http.middlewares.Middleware14.inFlightReq]
+      [http.middlewares.Middleware14.ipWhiteList]
+        sourceRange = ["foobar", "foobar"]
+        [http.middlewares.Middleware14.ipWhiteList.ipStrategy]
+          depth = 42
+          excludedIPs = ["foobar", "foobar"]
+    [http.middlewares.Middleware15]
+      [http.middlewares.Middleware15.inFlightReq]
         amount = 42
-        [http.middlewares.Middleware14.inFlightReq.sourceCriterion]
+        [http.middlewares.Middleware15.inFlightReq.sourceCriterion]
           requestHeaderName = "foobar"
           requestHost = true
-          [http.middlewares.Middleware14.inFlightReq.sourceCriterion.ipStrategy]
+          [http.middlewares.Middleware15.inFlightReq.sourceCriterion.ipStrategy]
             depth = 42
             excludedIPs = ["foobar", "foobar"]
-    [http.middlewares.Middleware15]
-      [http.middlewares.Middleware15.passTLSClientCert]
+    [http.middlewares.Middleware16]
+      [http.middlewares.Middleware16.passTLSClientCert]
         pem = true
-        [http.middlewares.Middleware15.passTLSClientCert.info]
->>>>>>> 34d2a816
+        [http.middlewares.Middleware16.passTLSClientCert.info]
           notAfter = true
           notBefore = true
           sans = true
           serialNumber = true
-<<<<<<< HEAD
-          [http.middlewares.Middleware14.passTLSClientCert.info.subject]
-=======
-          [http.middlewares.Middleware15.passTLSClientCert.info.subject]
->>>>>>> 34d2a816
+          [http.middlewares.Middleware16.passTLSClientCert.info.subject]
             country = true
             province = true
             locality = true
@@ -279,11 +239,7 @@
             commonName = true
             serialNumber = true
             domainComponent = true
-<<<<<<< HEAD
-          [http.middlewares.Middleware14.passTLSClientCert.info.issuer]
-=======
-          [http.middlewares.Middleware15.passTLSClientCert.info.issuer]
->>>>>>> 34d2a816
+          [http.middlewares.Middleware16.passTLSClientCert.info.issuer]
             country = true
             province = true
             locality = true
@@ -291,101 +247,52 @@
             commonName = true
             serialNumber = true
             domainComponent = true
-<<<<<<< HEAD
-    [http.middlewares.Middleware15]
-      [http.middlewares.Middleware15.plugin]
-        [http.middlewares.Middleware15.plugin.PluginConf]
-          foo = "bar"
-    [http.middlewares.Middleware16]
-      [http.middlewares.Middleware16.rateLimit]
+    [http.middlewares.Middleware17]
+      [http.middlewares.Middleware17.plugin]
+        [http.middlewares.Middleware17.plugin.PluginConf0]
+          name0 = "foobar"
+          name1 = "foobar"
+        [http.middlewares.Middleware17.plugin.PluginConf1]
+          name0 = "foobar"
+          name1 = "foobar"
+    [http.middlewares.Middleware18]
+      [http.middlewares.Middleware18.rateLimit]
         average = 42
         period = "42s"
         burst = 42
-        [http.middlewares.Middleware16.rateLimit.sourceCriterion]
+        [http.middlewares.Middleware18.rateLimit.sourceCriterion]
           requestHeaderName = "foobar"
           requestHost = true
-          [http.middlewares.Middleware16.rateLimit.sourceCriterion.ipStrategy]
+          [http.middlewares.Middleware18.rateLimit.sourceCriterion.ipStrategy]
             depth = 42
             excludedIPs = ["foobar", "foobar"]
-    [http.middlewares.Middleware17]
-      [http.middlewares.Middleware17.redirectRegex]
+    [http.middlewares.Middleware19]
+      [http.middlewares.Middleware19.redirectRegex]
         regex = "foobar"
         replacement = "foobar"
         permanent = true
-    [http.middlewares.Middleware18]
-      [http.middlewares.Middleware18.redirectScheme]
+    [http.middlewares.Middleware20]
+      [http.middlewares.Middleware20.redirectScheme]
         scheme = "foobar"
         port = "foobar"
         permanent = true
-    [http.middlewares.Middleware19]
-      [http.middlewares.Middleware19.replacePath]
+    [http.middlewares.Middleware21]
+      [http.middlewares.Middleware21.replacePath]
         path = "foobar"
-    [http.middlewares.Middleware20]
-      [http.middlewares.Middleware20.replacePathRegex]
+    [http.middlewares.Middleware22]
+      [http.middlewares.Middleware22.replacePathRegex]
         regex = "foobar"
         replacement = "foobar"
-    [http.middlewares.Middleware21]
-      [http.middlewares.Middleware21.retry]
+    [http.middlewares.Middleware23]
+      [http.middlewares.Middleware23.retry]
         attempts = 42
         initialInterval = "42s"
-    [http.middlewares.Middleware22]
-      [http.middlewares.Middleware22.stripPrefix]
+    [http.middlewares.Middleware24]
+      [http.middlewares.Middleware24.stripPrefix]
         prefixes = ["foobar", "foobar"]
-    [http.middlewares.Middleware23]
-      [http.middlewares.Middleware23.stripPrefixRegex]
+    [http.middlewares.Middleware25]
+      [http.middlewares.Middleware25.stripPrefixRegex]
         regex = ["foobar", "foobar"]
-    [http.middlewares.Middleware24]
-      [http.middlewares.Middleware24.grpcWeb]
-        allowOrigins = ["foobar", "foobar"]
-=======
-    [http.middlewares.Middleware16]
-      [http.middlewares.Middleware16.plugin]
-        [http.middlewares.Middleware16.plugin.PluginConf0]
-          name0 = "foobar"
-          name1 = "foobar"
-        [http.middlewares.Middleware16.plugin.PluginConf1]
-          name0 = "foobar"
-          name1 = "foobar"
-    [http.middlewares.Middleware17]
-      [http.middlewares.Middleware17.rateLimit]
-        average = 42
-        period = "42s"
-        burst = 42
-        [http.middlewares.Middleware17.rateLimit.sourceCriterion]
-          requestHeaderName = "foobar"
-          requestHost = true
-          [http.middlewares.Middleware17.rateLimit.sourceCriterion.ipStrategy]
-            depth = 42
-            excludedIPs = ["foobar", "foobar"]
-    [http.middlewares.Middleware18]
-      [http.middlewares.Middleware18.redirectRegex]
-        regex = "foobar"
-        replacement = "foobar"
-        permanent = true
-    [http.middlewares.Middleware19]
-      [http.middlewares.Middleware19.redirectScheme]
-        scheme = "foobar"
-        port = "foobar"
-        permanent = true
-    [http.middlewares.Middleware20]
-      [http.middlewares.Middleware20.replacePath]
-        path = "foobar"
-    [http.middlewares.Middleware21]
-      [http.middlewares.Middleware21.replacePathRegex]
-        regex = "foobar"
-        replacement = "foobar"
-    [http.middlewares.Middleware22]
-      [http.middlewares.Middleware22.retry]
-        attempts = 42
-        initialInterval = "42s"
-    [http.middlewares.Middleware23]
-      [http.middlewares.Middleware23.stripPrefix]
-        prefixes = ["foobar", "foobar"]
-        forceSlash = true
-    [http.middlewares.Middleware24]
-      [http.middlewares.Middleware24.stripPrefixRegex]
-        regex = ["foobar", "foobar"]
->>>>>>> 34d2a816
   [http.serversTransports]
     [http.serversTransports.ServersTransport0]
       serverName = "foobar"
@@ -402,18 +309,15 @@
       [[http.serversTransports.ServersTransport0.certificates]]
         certFile = "foobar"
         keyFile = "foobar"
-
       [http.serversTransports.ServersTransport0.forwardingTimeouts]
         dialTimeout = "42s"
         responseHeaderTimeout = "42s"
         idleConnTimeout = "42s"
         readIdleTimeout = "42s"
         pingTimeout = "42s"
-
       [http.serversTransports.ServersTransport0.spiffe]
         ids = ["foobar", "foobar"]
         trustDomain = "foobar"
-
     [http.serversTransports.ServersTransport1]
       serverName = "foobar"
       insecureSkipVerify = true
@@ -429,14 +333,12 @@
       [[http.serversTransports.ServersTransport1.certificates]]
         certFile = "foobar"
         keyFile = "foobar"
-
       [http.serversTransports.ServersTransport1.forwardingTimeouts]
         dialTimeout = "42s"
         responseHeaderTimeout = "42s"
         idleConnTimeout = "42s"
         readIdleTimeout = "42s"
         pingTimeout = "42s"
-
       [http.serversTransports.ServersTransport1.spiffe]
         ids = ["foobar", "foobar"]
         trustDomain = "foobar"
@@ -503,14 +405,7 @@
         [[tcp.services.TCPService02.weighted.services]]
           name = "foobar"
           weight = 42
-
   [tcp.middlewares]
-<<<<<<< HEAD
-    [tcp.middlewares.TCPMiddleware00]
-      [tcp.middlewares.TCPMiddleware00.ipAllowList]
-        sourceRange = ["foobar", "foobar"]
-=======
->>>>>>> 34d2a816
     [tcp.middlewares.TCPMiddleware01]
       [tcp.middlewares.TCPMiddleware01.ipAllowList]
         sourceRange = ["foobar", "foobar"]
@@ -520,13 +415,11 @@
     [tcp.middlewares.TCPMiddleware03]
       [tcp.middlewares.TCPMiddleware03.inFlightConn]
         amount = 42
-
   [tcp.serversTransports]
     [tcp.serversTransports.TCPServersTransport0]
+      dialKeepAlive = "42s"
       dialTimeout = "42s"
-      dialKeepAlive = "42s"
       terminationDelay = "42s"
-
       [tcp.serversTransports.TCPServersTransport0.tls]
         serverName = "foobar"
         insecureSkipVerify = true
@@ -540,16 +433,13 @@
         [[tcp.serversTransports.TCPServersTransport0.tls.certificates]]
           certFile = "foobar"
           keyFile = "foobar"
-
-      [tcp.serversTransports.TCPServersTransport0.spiffe]
-        ids = ["foobar", "foobar"]
-        trustDomain = "foobar"
-
+        [tcp.serversTransports.TCPServersTransport0.tls.spiffe]
+          ids = ["foobar", "foobar"]
+          trustDomain = "foobar"
     [tcp.serversTransports.TCPServersTransport1]
+      dialKeepAlive = "42s"
       dialTimeout = "42s"
-      dialKeepAlive = "42s"
       terminationDelay = "42s"
-
       [tcp.serversTransports.TCPServersTransport1.tls]
         serverName = "foobar"
         insecureSkipVerify = true
@@ -563,10 +453,9 @@
         [[tcp.serversTransports.TCPServersTransport1.tls.certificates]]
           certFile = "foobar"
           keyFile = "foobar"
-
-      [tcp.serversTransports.TCPServersTransport1.spiffe]
-        ids = ["foobar", "foobar"]
-        trustDomain = "foobar"
+        [tcp.serversTransports.TCPServersTransport1.tls.spiffe]
+          ids = ["foobar", "foobar"]
+          trustDomain = "foobar"
 
 [udp]
   [udp.routers]
