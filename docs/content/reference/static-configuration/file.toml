## CODE GENERATED AUTOMATICALLY
## THIS FILE MUST NOT BE EDITED BY HAND
[global]
  checkNewVersion = true
  sendAnonymousUsage = true

[serversTransport]
  insecureSkipVerify = true
  rootCAs = ["foobar", "foobar"]
  maxIdleConnsPerHost = 42
  [serversTransport.forwardingTimeouts]
    dialTimeout = "42s"
    responseHeaderTimeout = "42s"
    idleConnTimeout = "42s"
  [serversTransport.spiffe]
    ids = ["foobar", "foobar"]
    trustDomain = "foobar"

[tcpServersTransport]
  dialKeepAlive = "42s"
  dialTimeout = "42s"
  terminationDelay = "42s"
  [tcpServersTransport.tls]
    insecureSkipVerify = true
    rootCAs = ["foobar", "foobar"]
    [tcpServersTransport.tls.spiffe]
      ids = ["foobar", "foobar"]
      trustDomain = "foobar"

[entryPoints]
  [entryPoints.EntryPoint0]
    address = "foobar"
<<<<<<< HEAD
    reusePort = true
    asDefault = true
=======
    allowACMEByPass = true
>>>>>>> 06d7fab8
    [entryPoints.EntryPoint0.transport]
      keepAliveMaxTime = "42s"
      keepAliveMaxRequests = 42
      [entryPoints.EntryPoint0.transport.lifeCycle]
        requestAcceptGraceTimeout = "42s"
        graceTimeOut = "42s"
      [entryPoints.EntryPoint0.transport.respondingTimeouts]
        readTimeout = "42s"
        writeTimeout = "42s"
        idleTimeout = "42s"
    [entryPoints.EntryPoint0.proxyProtocol]
      insecure = true
      trustedIPs = ["foobar", "foobar"]
    [entryPoints.EntryPoint0.forwardedHeaders]
      insecure = true
      trustedIPs = ["foobar", "foobar"]
      connection = ["foobar", "foobar"]
    [entryPoints.EntryPoint0.http]
      middlewares = ["foobar", "foobar"]
      encodeQuerySemicolons = true
      [entryPoints.EntryPoint0.http.redirections]
        [entryPoints.EntryPoint0.http.redirections.entryPoint]
          to = "foobar"
          scheme = "foobar"
          permanent = true
          priority = 42
      [entryPoints.EntryPoint0.http.tls]
        options = "foobar"
        certResolver = "foobar"

        [[entryPoints.EntryPoint0.http.tls.domains]]
          main = "foobar"
          sans = ["foobar", "foobar"]

        [[entryPoints.EntryPoint0.http.tls.domains]]
          main = "foobar"
          sans = ["foobar", "foobar"]
    [entryPoints.EntryPoint0.http2]
      maxConcurrentStreams = 42
    [entryPoints.EntryPoint0.http3]
      advertisedPort = 42
    [entryPoints.EntryPoint0.udp]
      timeout = "42s"

[providers]
  providersThrottleDuration = "42s"
  [providers.docker]
    exposedByDefault = true
    constraints = "foobar"
    allowEmptyServices = true
    network = "foobar"
    useBindPortIP = true
    watch = true
    defaultRule = "foobar"
    endpoint = "foobar"
    httpClientTimeout = "42s"
    [providers.docker.tls]
      ca = "foobar"
      cert = "foobar"
      key = "foobar"
      insecureSkipVerify = true
  [providers.swarm]
    exposedByDefault = true
    constraints = "foobar"
    allowEmptyServices = true
    network = "foobar"
    useBindPortIP = true
    watch = true
    defaultRule = "foobar"
    endpoint = "foobar"
    httpClientTimeout = "42s"
    refreshSeconds = "42s"
    [providers.swarm.tls]
      ca = "foobar"
      cert = "foobar"
      key = "foobar"
      insecureSkipVerify = true
  [providers.file]
    directory = "foobar"
    watch = true
    filename = "foobar"
    debugLogGeneratedTemplate = true
  [providers.kubernetesIngress]
    endpoint = "foobar"
    token = "foobar"
    certAuthFilePath = "foobar"
    namespaces = ["foobar", "foobar"]
    labelSelector = "foobar"
    ingressClass = "foobar"
    throttleDuration = "42s"
    allowEmptyServices = true
    allowExternalNameServices = true
    disableIngressClassLookup = true
    disableClusterScopeResources = true
    nativeLBByDefault = true
    [providers.kubernetesIngress.ingressEndpoint]
      ip = "foobar"
      hostname = "foobar"
      publishedService = "foobar"
  [providers.kubernetesCRD]
    endpoint = "foobar"
    token = "foobar"
    certAuthFilePath = "foobar"
    namespaces = ["foobar", "foobar"]
    allowCrossNamespace = true
    allowExternalNameServices = true
    labelSelector = "foobar"
    ingressClass = "foobar"
    throttleDuration = "42s"
    allowEmptyServices = true
    nativeLBByDefault = true
    disableClusterScopeResources = true
  [providers.kubernetesGateway]
    endpoint = "foobar"
    token = "foobar"
    certAuthFilePath = "foobar"
    namespaces = ["foobar", "foobar"]
    labelSelector = "foobar"
    throttleDuration = "42s"
    experimentalChannel = true
    [providers.kubernetesGateway.statusAddress]
      ip = "foobar"
      hostname = "foobar"
      [providers.kubernetesGateway.statusAddress.service]
        name = "foobar"
        namespace = "foobar"
  [providers.rest]
    insecure = true
  [providers.consulCatalog]
    constraints = "foobar"
    prefix = "foobar"
    refreshInterval = "42s"
    requireConsistent = true
    stale = true
    cache = true
    exposedByDefault = true
    defaultRule = "foobar"
    connectAware = true
    connectByDefault = true
    serviceName = "foobar"
    watch = true
    strictChecks = ["foobar", "foobar"]
    namespaces = ["foobar", "foobar"]
    [providers.consulCatalog.endpoint]
      address = "foobar"
      scheme = "foobar"
      datacenter = "foobar"
      token = "foobar"
      endpointWaitTime = "42s"
      [providers.consulCatalog.endpoint.tls]
        ca = "foobar"
        cert = "foobar"
        key = "foobar"
        insecureSkipVerify = true
      [providers.consulCatalog.endpoint.httpAuth]
        username = "foobar"
        password = "foobar"
  [providers.nomad]
    defaultRule = "foobar"
    constraints = "foobar"
    prefix = "foobar"
    stale = true
    exposedByDefault = true
    refreshInterval = "42s"
    allowEmptyServices = true
    namespaces = ["foobar", "foobar"]
    [providers.nomad.endpoint]
      address = "foobar"
      region = "foobar"
      token = "foobar"
      endpointWaitTime = "42s"
      [providers.nomad.endpoint.tls]
        ca = "foobar"
        cert = "foobar"
        key = "foobar"
        insecureSkipVerify = true
  [providers.ecs]
    constraints = "foobar"
    exposedByDefault = true
    refreshSeconds = 42
    defaultRule = "foobar"
    clusters = ["foobar", "foobar"]
    autoDiscoverClusters = true
    healthyTasksOnly = true
    ecsAnywhere = true
    region = "foobar"
    accessKeyID = "foobar"
    secretAccessKey = "foobar"
  [providers.consul]
    rootKey = "foobar"
    endpoints = ["foobar", "foobar"]
    token = "foobar"
    namespaces = ["foobar", "foobar"]
    [providers.consul.tls]
      ca = "foobar"
      cert = "foobar"
      key = "foobar"
      insecureSkipVerify = true
  [providers.etcd]
    rootKey = "foobar"
    endpoints = ["foobar", "foobar"]
    username = "foobar"
    password = "foobar"
    [providers.etcd.tls]
      ca = "foobar"
      cert = "foobar"
      key = "foobar"
      insecureSkipVerify = true
  [providers.zooKeeper]
    rootKey = "foobar"
    endpoints = ["foobar", "foobar"]
    username = "foobar"
    password = "foobar"
  [providers.redis]
    rootKey = "foobar"
    endpoints = ["foobar", "foobar"]
    username = "foobar"
    password = "foobar"
    db = 42
    [providers.redis.tls]
      ca = "foobar"
      cert = "foobar"
      key = "foobar"
      insecureSkipVerify = true
    [providers.redis.sentinel]
      masterName = "foobar"
      username = "foobar"
      password = "foobar"
      latencyStrategy = true
      randomStrategy = true
      replicaStrategy = true
      useDisconnectedReplicas = true
  [providers.http]
    endpoint = "foobar"
    pollInterval = "42s"
    pollTimeout = "42s"
    [providers.http.headers]
      name0 = "foobar"
      name1 = "foobar"
    [providers.http.tls]
      ca = "foobar"
      cert = "foobar"
      key = "foobar"
      insecureSkipVerify = true
  [providers.plugin]
    [providers.plugin.PluginConf0]
      name0 = "foobar"
      name1 = "foobar"
    [providers.plugin.PluginConf1]
      name0 = "foobar"
      name1 = "foobar"

[api]
  insecure = true
  dashboard = true
  debug = true
  disableDashboardAd = true

[metrics]
  addInternals = true
  [metrics.prometheus]
    buckets = [42.0, 42.0]
    addEntryPointsLabels = true
    addRoutersLabels = true
    addServicesLabels = true
    entryPoint = "foobar"
    manualRouting = true
    [metrics.prometheus.headerLabels]
      name0 = "foobar"
      name1 = "foobar"
  [metrics.datadog]
    address = "foobar"
    pushInterval = "42s"
    addEntryPointsLabels = true
    addRoutersLabels = true
    addServicesLabels = true
    prefix = "foobar"
  [metrics.statsD]
    address = "foobar"
    pushInterval = "42s"
    addEntryPointsLabels = true
    addRoutersLabels = true
    addServicesLabels = true
    prefix = "foobar"
  [metrics.influxDB2]
    address = "foobar"
    token = "foobar"
    pushInterval = "42s"
    org = "foobar"
    bucket = "foobar"
    addEntryPointsLabels = true
    addRoutersLabels = true
    addServicesLabels = true
    [metrics.influxDB2.additionalLabels]
      name0 = "foobar"
      name1 = "foobar"
  [metrics.otlp]
    addEntryPointsLabels = true
    addRoutersLabels = true
    addServicesLabels = true
    explicitBoundaries = [42.0, 42.0]
    pushInterval = "42s"
    [metrics.otlp.grpc]
      endpoint = "foobar"
      insecure = true
      [metrics.otlp.grpc.tls]
        ca = "foobar"
        cert = "foobar"
        key = "foobar"
        insecureSkipVerify = true
      [metrics.otlp.grpc.headers]
        name0 = "foobar"
        name1 = "foobar"
    [metrics.otlp.http]
      endpoint = "foobar"
      [metrics.otlp.http.tls]
        ca = "foobar"
        cert = "foobar"
        key = "foobar"
        insecureSkipVerify = true
      [metrics.otlp.http.headers]
        name0 = "foobar"
        name1 = "foobar"

[ping]
  entryPoint = "foobar"
  manualRouting = true
  terminatingStatusCode = 42

[log]
  level = "foobar"
  format = "foobar"
  noColor = true
  filePath = "foobar"
  maxSize = 42
  maxAge = 42
  maxBackups = 42
  compress = true

[accessLog]
  filePath = "foobar"
  format = "foobar"
  bufferingSize = 42
  addInternals = true
  [accessLog.filters]
    statusCodes = ["foobar", "foobar"]
    retryAttempts = true
    minDuration = "42s"
  [accessLog.fields]
    defaultMode = "foobar"
    [accessLog.fields.names]
      name0 = "foobar"
      name1 = "foobar"
    [accessLog.fields.headers]
      defaultMode = "foobar"
      [accessLog.fields.headers.names]
        name0 = "foobar"
        name1 = "foobar"

[tracing]
  serviceName = "foobar"
  capturedRequestHeaders = ["foobar", "foobar"]
  capturedResponseHeaders = ["foobar", "foobar"]
  safeQueryParams = ["foobar", "foobar"]
  sampleRate = 42.0
  addInternals = true
  [tracing.globalAttributes]
    name0 = "foobar"
    name1 = "foobar"
  [tracing.otlp]
    [tracing.otlp.grpc]
      endpoint = "foobar"
      insecure = true
      [tracing.otlp.grpc.tls]
        ca = "foobar"
        cert = "foobar"
        key = "foobar"
        insecureSkipVerify = true
      [tracing.otlp.grpc.headers]
        name0 = "foobar"
        name1 = "foobar"
    [tracing.otlp.http]
      endpoint = "foobar"
      [tracing.otlp.http.tls]
        ca = "foobar"
        cert = "foobar"
        key = "foobar"
        insecureSkipVerify = true
      [tracing.otlp.http.headers]
        name0 = "foobar"
        name1 = "foobar"

[hostResolver]
  cnameFlattening = true
  resolvConfig = "foobar"
  resolvDepth = 42

[certificatesResolvers]
  [certificatesResolvers.CertificateResolver0]
    [certificatesResolvers.CertificateResolver0.acme]
      email = "foobar"
      caServer = "foobar"
      preferredChain = "foobar"
      storage = "foobar"
      keyType = "foobar"
      certificatesDuration = 42
      [certificatesResolvers.CertificateResolver0.acme.eab]
        kid = "foobar"
        hmacEncoded = "foobar"
      [certificatesResolvers.CertificateResolver0.acme.dnsChallenge]
        provider = "foobar"
        delayBeforeCheck = "42s"
        resolvers = ["foobar", "foobar"]
        disablePropagationCheck = true
      [certificatesResolvers.CertificateResolver0.acme.httpChallenge]
        entryPoint = "foobar"
      [certificatesResolvers.CertificateResolver0.acme.tlsChallenge]
    [certificatesResolvers.CertificateResolver0.tailscale]
  [certificatesResolvers.CertificateResolver1]
    [certificatesResolvers.CertificateResolver1.acme]
      email = "foobar"
      caServer = "foobar"
      preferredChain = "foobar"
      storage = "foobar"
      keyType = "foobar"
      certificatesDuration = 42
      [certificatesResolvers.CertificateResolver1.acme.eab]
        kid = "foobar"
        hmacEncoded = "foobar"
      [certificatesResolvers.CertificateResolver1.acme.dnsChallenge]
        provider = "foobar"
        delayBeforeCheck = "42s"
        resolvers = ["foobar", "foobar"]
        disablePropagationCheck = true
      [certificatesResolvers.CertificateResolver1.acme.httpChallenge]
        entryPoint = "foobar"
      [certificatesResolvers.CertificateResolver1.acme.tlsChallenge]
    [certificatesResolvers.CertificateResolver1.tailscale]

[experimental]
  kubernetesGateway = true
  [experimental.plugins]
    [experimental.plugins.Descriptor0]
      moduleName = "foobar"
      version = "foobar"
      [experimental.plugins.Descriptor0.settings]
        envs = ["foobar", "foobar"]
        mounts = ["foobar", "foobar"]
    [experimental.plugins.Descriptor1]
      moduleName = "foobar"
      version = "foobar"
      [experimental.plugins.Descriptor1.settings]
        envs = ["foobar", "foobar"]
        mounts = ["foobar", "foobar"]
  [experimental.localPlugins]
    [experimental.localPlugins.LocalDescriptor0]
      moduleName = "foobar"
      [experimental.localPlugins.LocalDescriptor0.settings]
        envs = ["foobar", "foobar"]
        mounts = ["foobar", "foobar"]
    [experimental.localPlugins.LocalDescriptor1]
      moduleName = "foobar"
      [experimental.localPlugins.LocalDescriptor1.settings]
        envs = ["foobar", "foobar"]
        mounts = ["foobar", "foobar"]

[core]
  defaultRuleSyntax = "foobar"

[spiffe]
  workloadAPIAddr = "foobar"<|MERGE_RESOLUTION|>--- conflicted
+++ resolved
@@ -30,12 +30,9 @@
 [entryPoints]
   [entryPoints.EntryPoint0]
     address = "foobar"
-<<<<<<< HEAD
+    allowACMEByPass = true
     reusePort = true
     asDefault = true
-=======
-    allowACMEByPass = true
->>>>>>> 06d7fab8
     [entryPoints.EntryPoint0.transport]
       keepAliveMaxTime = "42s"
       keepAliveMaxRequests = 42
