---
title: "Traefik Kubernetes Gateway"
description: "The Kubernetes Gateway API can be used as a provider for routing and load balancing in Traefik Proxy. View examples in the technical documentation."
---

# Traefik & Kubernetes

The Kubernetes Gateway API, The Experimental Way.
{: .subtitle }

## Configuration Examples

??? example "Configuring Kubernetes Gateway provider and Deploying/Exposing Services"

    ```yaml tab="Gateway API"
    --8<-- "content/reference/dynamic-configuration/kubernetes-gateway-simple-https.yml"
    ```

    ```yaml tab="Whoami Service"
    --8<-- "content/reference/dynamic-configuration/kubernetes-whoami-svc.yml"
    ```

    ```yaml tab="Traefik Service"
    --8<-- "content/reference/dynamic-configuration/kubernetes-gateway-traefik-lb-svc.yml"
    ```

    ```yaml tab="RBAC"
    --8<-- "content/reference/dynamic-configuration/kubernetes-gateway-rbac.yml"
    ```

## Routing Configuration

### Custom Resource Definition (CRD)

* You can find an exhaustive list, of the custom resources and their attributes in
  [the reference page](../../reference/dynamic-configuration/kubernetes-gateway.md) or in the Kubernetes
  Sigs `Gateway API` [repository](https://github.com/kubernetes-sigs/gateway-api).
* Validate that [the prerequisites](../../providers/kubernetes-gateway.md#requirements) are fulfilled
  before using the Traefik Kubernetes Gateway Provider.

You can find an excerpt of the supported Kubernetes Gateway API resources in the table below:

| Kind                               | Purpose                                                                   | Concept Behind                                                         |
|------------------------------------|---------------------------------------------------------------------------|------------------------------------------------------------------------|
| [GatewayClass](#kind-gatewayclass) | Defines a set of Gateways that share a common configuration and behaviour | [GatewayClass](https://gateway-api.sigs.k8s.io/api-types/gatewayclass) |
| [Gateway](#kind-gateway)           | Describes how traffic can be translated to Services within the cluster    | [Gateway](https://gateway-api.sigs.k8s.io/api-types/gateway)           |
| [HTTPRoute](#kind-httproute)       | HTTP rules for mapping requests from a Gateway to Kubernetes Services     | [Route](https://gateway-api.sigs.k8s.io/api-types/httproute)           |
| [TCPRoute](#kind-tcproute)         | Allows mapping TCP requests from a Gateway to Kubernetes Services         | [Route](https://gateway-api.sigs.k8s.io/guides/tcp/)                   |
| [TLSRoute](#kind-tlsroute)         | Allows mapping TLS requests from a Gateway to Kubernetes Services         | [Route](https://gateway-api.sigs.k8s.io/guides/tls/)                   |

### Kind: `GatewayClass`

`GatewayClass` is cluster-scoped resource defined by the infrastructure provider. This resource represents a class of
Gateways that can be instantiated. More details on the
GatewayClass [official documentation](https://gateway-api.sigs.k8s.io/api-types/gatewayclass/).

The `GatewayClass` should be declared by the infrastructure provider, otherwise please register the `GatewayClass`
[definition](../../reference/dynamic-configuration/kubernetes-gateway.md#definitions) in the Kubernetes cluster before
creating `GatewayClass` objects.

!!! info "Declaring GatewayClass"

    ```yaml
    apiVersion: gateway.networking.k8s.io/v1
    kind: GatewayClass
    metadata:
      name: my-gateway-class
    spec:
      # Controller is a domain/path string that indicates
      # the controller that is managing Gateways of this class.
      controllerName: traefik.io/gateway-controller
    ```

### Kind: `Gateway`

A `Gateway` is 1:1 with the life cycle of the configuration of infrastructure. When a user creates a Gateway, some load
balancing infrastructure is provisioned or configured by the GatewayClass controller. More details on the
Gateway [official documentation](https://gateway-api.sigs.k8s.io/v1alpha2/api-types/gateway/).

Register the `Gateway` [definition](../../reference/dynamic-configuration/kubernetes-gateway.md#definitions) in the
Kubernetes cluster before creating `Gateway` objects.

Depending on the Listener Protocol, different modes and Route types are supported.

| Listener Protocol | TLS Mode       | Route Type Supported                                   |
|-------------------|----------------|--------------------------------------------------------|
| TCP               | Not applicable | [TCPRoute](#kind-tcproute)                             |
| TLS               | Passthrough    | [TLSRoute](#kind-tlsroute), [TCPRoute](#kind-tcproute) |
| TLS               | Terminate      | [TLSRoute](#kind-tlsroute), [TCPRoute](#kind-tcproute) |
| HTTP              | Not applicable | [HTTPRoute](#kind-httproute)                           |
| HTTPS             | Terminate      | [HTTPRoute](#kind-httproute)                           |

!!! info "Declaring Gateway"

    ```yaml tab="HTTP Listener"
    apiVersion: gateway.networking.k8s.io/v1
    kind: Gateway
    metadata:
      name: my-http-gateway
      namespace: default
    spec:
      gatewayClassName: my-gateway-class        # [1]
      listeners:                                # [2]
        - name: http                            # [3]
          protocol: HTTP                        # [4]
          port: 80                              # [5]
          allowedRoutes:                        # [9]
            kinds:
              - kind: HTTPRoute                 # [10]
            namespaces:
              from: Selector                    # [11]
              selector:                         # [12]
                matchLabels:
                  app: foo
    ```

    ```yaml tab="HTTPS Listener"
    apiVersion: gateway.networking.k8s.io/v1
    kind: Gateway
    metadata:
      name: my-https-gateway
      namespace: default
    spec:
      gatewayClassName: my-gateway-class        # [1]
      listeners:                                # [2]
        - name: https                           # [3]
          protocol: HTTPS                       # [4]
          port: 443                             # [5]
          tls:                                  # [7]
            certificateRefs:                    # [8]
              - kind: "Secret"
                name: "mysecret"
          allowedRoutes:                        # [9]
            kinds:
              - kind: HTTPSRoute                # [10]
            namespaces:
              from: Selector                    # [11]
              selector:                         # [12]
                matchLabels:
                  app: foo
    ```

    ```yaml tab="TCP Listener"
    apiVersion: gateway.networking.k8s.io/v1
    kind: Gateway
    metadata:
      name: my-tcp-gateway
      namespace: default
    spec:
      gatewayClassName: my-gateway-class        # [1]
      listeners:                                # [2]
        - name: tcp                             # [3]
          protocol: TCP                         # [4]
          port: 8000                            # [5]
          allowedRoutes:                        # [9]
            kinds:
              - kind: TCPRoute                  # [10]
            namespaces:
              from: Selector                    # [11]
              selector:                         # [12]
                matchLabels:
                  app: footcp
    ```

    ```yaml tab="TLS Listener"
    apiVersion: gateway.networking.k8s.io/v1
    kind: Gateway
    metadata:
      name: my-tls-gateway
      namespace: default
    spec:
      gatewayClassName: my-gateway-class        # [1]
      listeners:                                # [2]
        - name: tls                             # [3]
          protocol: TLS                         # [4]
          port: 443                             # [5]
          hostname: foo.com                     # [6]
          tls:                                  # [7]
            certificateRefs:                    # [8]
              - kind: "Secret"
                name: "mysecret"
          allowedRoutes:                        # [9]
            kinds:
              - kind: TLSRoute                  # [10]
            namespaces:
              from: Selector                    # [11]
              selector:                         # [12]
                matchLabels:
                  app: footcp
    ```

| Ref  | Attribute          | Description                                                                                                                                                 |
|------|--------------------|-------------------------------------------------------------------------------------------------------------------------------------------------------------|
| [1]  | `gatewayClassName` | GatewayClassName used for this Gateway. This is the name of a GatewayClass resource.                                                                        |
| [2]  | `listeners`        | Logical endpoints that are bound on this Gateway's addresses. At least one Listener MUST be specified.                                                      |
| [3]  | `name`             | Name of the Listener.                                                                                                                                       |
| [4]  | `protocol`         | The network protocol this listener expects to receive (only HTTP and HTTPS are implemented).                                                                |
| [5]  | `port`             | The network port.                                                                                                                                           |
| [6]  | `hostname`         | Hostname specifies the virtual hostname to match for protocol types that define this concept. When unspecified, “”, or *, all hostnames are matched.        |
| [7]  | `tls`              | TLS configuration for the Listener. This field is required if the Protocol field is "HTTPS" or "TLS" and ignored otherwise.                                 |
| [8]  | `certificateRefs`  | The references to Kubernetes objects that contains TLS certificates and private keys (only one reference to a Kubernetes Secret is supported).              |
| [9]  | `allowedRoutes`    | Defines the types of routes that MAY be attached to a Listener and the trusted namespaces where those Route resources MAY be present.                       |
| [10] | `kind`             | The kind of the Route.                                                                                                                                      |
| [11] | `from`             | From indicates in which namespaces the Routes will be selected for this Gateway. Possible values are `All`, `Same` and `Selector` (Defaults to `Same`).     |
| [12] | `selector`         | Selector must be specified when From is set to `Selector`. In that case, only Routes in Namespaces matching this Selector will be selected by this Gateway. |

### Kind: `HTTPRoute`

`HTTPRoute` defines HTTP rules for mapping requests from a `Gateway` to Kubernetes Services.

Register the `HTTPRoute` [definition](../../reference/dynamic-configuration/kubernetes-gateway.md#definitions) in the
Kubernetes cluster before creating `HTTPRoute` objects.

!!! info "Declaring HTTPRoute"

    ```yaml
    apiVersion: gateway.networking.k8s.io/v1
    kind: HTTPRoute
    metadata:
      name: http-app
      namespace: default
    spec:
      parentRefs:                               # [1]
        - name: my-tcp-gateway                  # [2]
          namespace: default                    # [3]
          sectionName: tcp                      # [4]
      hostnames:                                # [5]
        - whoami
      rules:                                    # [6]
        - matches:                              # [7]
            - path:                             # [8]
                type: Exact                     # [9]
                value: /bar                     # [10]
            - headers:                          # [11]
                name: foo                       # [12]
                value: bar                      # [13]
          backendRefs:                          # [14]
            - name: whoamitcp                   # [15]
              weight: 1                         # [16]
              port: 8080                        # [17]
            - name: api@internal
              group: traefik.io                 # [18]
              kind: TraefikService              # [19]
        - filters:                              # [20]
          - type: ExtensionRef                  # [21]
            extensionRef:                       # [22]
              group: traefik.io                 # [23]
              kind: Middleware                  # [24]
              name: my-middleware               # [25]
          - type: RequestRedirect               # [26]
            requestRedirect:                    # [27]
              scheme: https                     # [28]
              statusCode: 301                   # [29]
          - type: RequestHeaderModifier         # [30]
            requestHeaderModifier:              # [31]
              set:
                - name: X-Foo
                  value: Bar
              add:
                - name: X-Bar
                  value: Foo
              remove:
                - X-Baz
    ```

<<<<<<< HEAD
| Ref  | Attribute               | Description                                                                                                                                                                 |
|------|-------------------------|-----------------------------------------------------------------------------------------------------------------------------------------------------------------------------|
| [1]  | `parentRefs`            | References the resources (usually Gateways) that a Route wants to be attached to.                                                                                           |
| [2]  | `name`                  | Name of the referent.                                                                                                                                                       |
| [3]  | `namespace`             | Namespace of the referent. When unspecified (or empty string), this refers to the local namespace of the Route.                                                             |
| [4]  | `sectionName`           | Name of a section within the target resource (the Listener name).                                                                                                           |
| [5]  | `hostnames`             | A set of hostname that should match against the HTTP Host header to select a HTTPRoute to process the request.                                                              |
| [6]  | `rules`                 | A list of HTTP matchers, filters and actions.                                                                                                                               |
| [7]  | `matches`               | Conditions used for matching the rule against incoming HTTP requests. Each match is independent, i.e. this rule will be matched if **any** one of the matches is satisfied. |
| [8]  | `path`                  | An HTTP request path matcher. If this field is not specified, a default prefix match on the "/" path is provided.                                                           |
| [9]  | `type`                  | Type of match against the path Value (supported types: `Exact`, `Prefix`).                                                                                                  |
| [10] | `value`                 | The value of the HTTP path to match against.                                                                                                                                |
| [11] | `headers`               | Conditions to select a HTTP route by matching HTTP request headers.                                                                                                         |
| [12] | `name`                  | Name of the HTTP header to be matched.                                                                                                                                      |
| [13] | `value`                 | Value of HTTP Header to be matched.                                                                                                                                         |
| [14] | `backendRefs`           | Defines the backend(s) where matching requests should be sent.                                                                                                              |
| [15] | `name`                  | The name of the referent service.                                                                                                                                           |
| [16] | `weight`                | The proportion of traffic forwarded to a targetRef, computed as weight/(sum of all weights in targetRefs).                                                                  |
| [17] | `port`                  | The port of the referent service.                                                                                                                                           |
| [18] | `group`                 | Group is the group of the referent. Only `traefik.io` and `gateway.networking.k8s.io` values are supported.                                                                 |
| [19] | `kind`                  | Kind is kind of the referent. Only `TraefikService` and `Service` values are supported.                                                                                     |
| [20] | `filters`               | Defines the filters (middlewares) applied to the route.                                                                                                                     |
| [21] | `type`                  | Defines the type of filter; ExtensionRef is used for configuring custom HTTP filters.                                                                                       |
| [22] | `extensionRef`          | Configuration of the custom HTTP filter.                                                                                                                                    |
| [23] | `group`                 | Group of the kubernetes object to reference.                                                                                                                                |
| [24] | `kind`                  | Kind of the kubernetes object to reference.                                                                                                                                 |
| [25] | `name`                  | Name of the kubernetes object to reference.                                                                                                                                 |
| [26] | `type`                  | Defines the type of filter; RequestRedirect redirects a request to another location.                                                                                        |
| [27] | `requestRedirect`       | Configuration of redirect filter.                                                                                                                                           |
| [28] | `scheme`                | Scheme is the scheme to be used in the value of the Location header in the response.                                                                                        |
| [29] | `statusCode`            | StatusCode is the HTTP status code to be used in response.                                                                                                                  |
| [30] | `type`                  | Defines the type of filter; RequestHeaderModifier modifies request headers.                                                                                                 |
| [31] | `requestHeaderModifier` | Configuration of RequestHeaderModifier filter.                                                                                                                              |
=======
| Ref  | Attribute     | Description                                                                                                                                                                 |
|------|---------------|-----------------------------------------------------------------------------------------------------------------------------------------------------------------------------|
| [1]  | `parentRefs`  | References the resources (usually Gateways) that a Route wants to be attached to.                                                                                           |
| [2]  | `name`        | Name of the referent.                                                                                                                                                       |
| [3]  | `namespace`   | Namespace of the referent. When unspecified (or empty string), this refers to the local namespace of the Route.                                                             |
| [4]  | `sectionName` | Name of a section within the target resource (the Listener name).                                                                                                           |
| [5]  | `hostnames`   | A set of hostname that should match against the HTTP Host header to select a HTTPRoute to process the request.                                                              |
| [6]  | `rules`       | A list of HTTP matchers, filters and actions.                                                                                                                               |
| [7]  | `matches`     | Conditions used for matching the rule against incoming HTTP requests. Each match is independent, i.e. this rule will be matched if **any** one of the matches is satisfied. |
| [8]  | `path`        | An HTTP request path matcher. If this field is not specified, a default prefix match on the "/" path is provided.                                                           |
| [9]  | `type`        | Type of match against the path Value (supported types: `Exact`, `PathPrefix`).                                                                                              |
| [10] | `value`       | The value of the HTTP path to match against.                                                                                                                                |
| [11] | `headers`     | Conditions to select a HTTP route by matching HTTP request headers.                                                                                                         |
| [12] | `type`        | Type of match for the HTTP request header match against the `values` (supported types: `Exact`).                                                                            |
| [13] | `value`       | A map of HTTP Headers to be matched. It MUST contain at least one entry.                                                                                                    |
| [14] | `backendRefs` | Defines the backend(s) where matching requests should be sent.                                                                                                              |
| [15] | `name`        | The name of the referent service.                                                                                                                                           |
| [16] | `weight`      | The proportion of traffic forwarded to a targetRef, computed as weight/(sum of all weights in targetRefs).                                                                  |
| [17] | `port`        | The port of the referent service.                                                                                                                                           |
| [18] | `group`       | Group is the group of the referent. Only `traefik.io`, `traefik.containo.us` and `gateway.networking.k8s.io` values are supported.                                          |
| [19] | `kind`        | Kind is kind of the referent. Only `TraefikService` and `Service` values are supported.                                                                                     |
>>>>>>> f84e00e4

### Kind: `TCPRoute`

`TCPRoute` allows mapping TCP requests from a `Gateway` to Kubernetes Services.

Register the `TCPRoute` [definition](../../reference/dynamic-configuration/kubernetes-gateway.md#definitions) in the
Kubernetes cluster before creating `TCPRoute` objects.

!!! info "Declaring TCPRoute"

    ```yaml
    apiVersion: gateway.networking.k8s.io/v1
    kind: TCPRoute
    metadata:
      name: tcp-app
      namespace: default
    spec:
      parentRefs:                               # [1]
        - name: my-tcp-gateway                  # [2]
          namespace: default                    # [3]
          sectionName: tcp                      # [4]
      rules:                                    # [5]
        - backendRefs:                          # [6]
            - name: whoamitcp                   # [7]
              weight: 1                         # [8]
              port: 8080                        # [9]
            - name: api@internal
              group: traefik.io                 # [10]
              kind: TraefikService              # [11]
    ```

| Ref  | Attribute     | Description                                                                                                     |
|------|---------------|-----------------------------------------------------------------------------------------------------------------|
| [1]  | `parentRefs`  | References the resources (usually Gateways) that a Route wants to be attached to.                               |
| [2]  | `name`        | Name of the referent.                                                                                           |
| [3]  | `namespace`   | Namespace of the referent. When unspecified (or empty string), this refers to the local namespace of the Route. |
| [4]  | `sectionName` | Name of a section within the target resource (the Listener name).                                               |
| [5]  | `rules`       | Rules are a list of TCP matchers and actions.                                                                   |
| [6]  | `backendRefs` | Defines the backend(s) where matching requests should be sent.                                                  |
| [7]  | `name`        | The name of the referent service.                                                                               |
| [8]  | `weight`      | The proportion of traffic forwarded to a targetRef, computed as weight/(sum of all weights in targetRefs).      |
| [9]  | `port`        | The port of the referent service.                                                                               |
| [10] | `group`       | Group is the group of the referent. Only `traefik.io` and `gateway.networking.k8s.io` values are supported.     |
| [11] | `kind`        | Kind is kind of the referent. Only `TraefikService` and `Service` values are supported.                         |

### Kind: `TLSRoute`

`TLSRoute` allows mapping TLS requests from a `Gateway` to Kubernetes Services.

Register the `TLSRoute` [definition](../../reference/dynamic-configuration/kubernetes-gateway.md#definitions) in the
Kubernetes cluster before creating `TLSRoute` objects.

!!! info "Declaring TLSRoute"

    ```yaml
    apiVersion: gateway.networking.k8s.io/v1
    kind: TLSRoute
    metadata:
      name: tls-app
      namespace: default
    spec:
      parentRefs:                               # [1]
        - name: my-tls-gateway                  # [2]
          namespace: default                    # [3]
          sectionName: tcp                      # [4]
      hostnames:                                # [5]
        - whoami
      rules:                                    # [6]
        - backendRefs:                          # [7]
            - name: whoamitcp                   # [8]
              weight: 1                         # [9]
              port: 8080                        # [10]
            - name: api@internal
              group: traefik.io                 # [11]
              kind: TraefikService              # [12]
    ```

| Ref  | Attribute     | Description                                                                                                         |
|------|---------------|---------------------------------------------------------------------------------------------------------------------|
| [1]  | `parentRefs`  | References the resources (usually Gateways) that a Route wants to be attached to.                                   |
| [2]  | `name`        | Name of the referent.                                                                                               |
| [3]  | `namespace`   | Namespace of the referent. When unspecified (or empty string), this refers to the local namespace of the Route.     |
| [4]  | `sectionName` | Name of a section within the target resource (the Listener name).                                                   |
| [5]  | `hostnames`   | Defines a set of SNI names that should match against the SNI attribute of TLS ClientHello message in TLS handshake. |
| [6]  | `rules`       | Rules are a list of TCP matchers and actions.                                                                       |
| [7]  | `backendRefs` | Defines the backend(s) where matching requests should be sent.                                                      |
| [8]  | `name`        | The name of the referent service.                                                                                   |
| [9]  | `weight`      | The proportion of traffic forwarded to a targetRef, computed as weight/(sum of all weights in targetRefs).          |
| [10] | `port`        | The port of the referent service.                                                                                   |
| [11] | `group`       | Group is the group of the referent. Only `traefik.io` and `gateway.networking.k8s.io` values are supported.         |
| [12] | `kind`        | Kind is kind of the referent. Only `TraefikService` and `Service` values are supported.                             |

{!traefik-for-business-applications.md!}<|MERGE_RESOLUTION|>--- conflicted
+++ resolved
@@ -263,7 +263,6 @@
                 - X-Baz
     ```
 
-<<<<<<< HEAD
 | Ref  | Attribute               | Description                                                                                                                                                                 |
 |------|-------------------------|-----------------------------------------------------------------------------------------------------------------------------------------------------------------------------|
 | [1]  | `parentRefs`            | References the resources (usually Gateways) that a Route wants to be attached to.                                                                                           |
@@ -274,7 +273,7 @@
 | [6]  | `rules`                 | A list of HTTP matchers, filters and actions.                                                                                                                               |
 | [7]  | `matches`               | Conditions used for matching the rule against incoming HTTP requests. Each match is independent, i.e. this rule will be matched if **any** one of the matches is satisfied. |
 | [8]  | `path`                  | An HTTP request path matcher. If this field is not specified, a default prefix match on the "/" path is provided.                                                           |
-| [9]  | `type`                  | Type of match against the path Value (supported types: `Exact`, `Prefix`).                                                                                                  |
+| [9]  | `type`                  | Type of match against the path Value (supported types: `Exact`, `PathPrefix`).                                                                                              |
 | [10] | `value`                 | The value of the HTTP path to match against.                                                                                                                                |
 | [11] | `headers`               | Conditions to select a HTTP route by matching HTTP request headers.                                                                                                         |
 | [12] | `name`                  | Name of the HTTP header to be matched.                                                                                                                                      |
@@ -297,29 +296,6 @@
 | [29] | `statusCode`            | StatusCode is the HTTP status code to be used in response.                                                                                                                  |
 | [30] | `type`                  | Defines the type of filter; RequestHeaderModifier modifies request headers.                                                                                                 |
 | [31] | `requestHeaderModifier` | Configuration of RequestHeaderModifier filter.                                                                                                                              |
-=======
-| Ref  | Attribute     | Description                                                                                                                                                                 |
-|------|---------------|-----------------------------------------------------------------------------------------------------------------------------------------------------------------------------|
-| [1]  | `parentRefs`  | References the resources (usually Gateways) that a Route wants to be attached to.                                                                                           |
-| [2]  | `name`        | Name of the referent.                                                                                                                                                       |
-| [3]  | `namespace`   | Namespace of the referent. When unspecified (or empty string), this refers to the local namespace of the Route.                                                             |
-| [4]  | `sectionName` | Name of a section within the target resource (the Listener name).                                                                                                           |
-| [5]  | `hostnames`   | A set of hostname that should match against the HTTP Host header to select a HTTPRoute to process the request.                                                              |
-| [6]  | `rules`       | A list of HTTP matchers, filters and actions.                                                                                                                               |
-| [7]  | `matches`     | Conditions used for matching the rule against incoming HTTP requests. Each match is independent, i.e. this rule will be matched if **any** one of the matches is satisfied. |
-| [8]  | `path`        | An HTTP request path matcher. If this field is not specified, a default prefix match on the "/" path is provided.                                                           |
-| [9]  | `type`        | Type of match against the path Value (supported types: `Exact`, `PathPrefix`).                                                                                              |
-| [10] | `value`       | The value of the HTTP path to match against.                                                                                                                                |
-| [11] | `headers`     | Conditions to select a HTTP route by matching HTTP request headers.                                                                                                         |
-| [12] | `type`        | Type of match for the HTTP request header match against the `values` (supported types: `Exact`).                                                                            |
-| [13] | `value`       | A map of HTTP Headers to be matched. It MUST contain at least one entry.                                                                                                    |
-| [14] | `backendRefs` | Defines the backend(s) where matching requests should be sent.                                                                                                              |
-| [15] | `name`        | The name of the referent service.                                                                                                                                           |
-| [16] | `weight`      | The proportion of traffic forwarded to a targetRef, computed as weight/(sum of all weights in targetRefs).                                                                  |
-| [17] | `port`        | The port of the referent service.                                                                                                                                           |
-| [18] | `group`       | Group is the group of the referent. Only `traefik.io`, `traefik.containo.us` and `gateway.networking.k8s.io` values are supported.                                          |
-| [19] | `kind`        | Kind is kind of the referent. Only `TraefikService` and `Service` values are supported.                                                                                     |
->>>>>>> f84e00e4
 
 ### Kind: `TCPRoute`
 
